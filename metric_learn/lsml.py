"""
Liu et al.
"Metric Learning from Relative Comparisons by Minimizing Squared Residual".
ICDM 2012.

Adapted from https://gist.github.com/kcarnold/5439917
Paper: http://www.cs.ucla.edu/~weiwang/paper/ICDM12.pdf
"""

from __future__ import print_function, absolute_import, division
import numpy as np
import scipy.linalg
from six.moves import xrange
from sklearn.base import TransformerMixin

from .base_metric import _QuadrupletsClassifierMixin, MahalanobisMixin
from .constraints import Constraints


class _BaseLSML(MahalanobisMixin):

  _tuple_size = 4  # constraints are quadruplets

  def __init__(self, tol=1e-3, max_iter=1000, prior=None, verbose=False,
               preprocessor=None):
    """Initialize LSML.

    Parameters
    ----------
    tol : float, optional
    max_iter : int, optional
    prior : (d x d) matrix, optional
        guess at a metric [default: inv(covariance(X))]
    verbose : bool, optional
        if True, prints information while learning
    preprocessor : array-like, shape=(n_samples, n_features) or callable
        The preprocessor to call to get tuples from indices. If array-like,
        tuples will be formed like this: X[indices].
    """
    self.prior = prior
    self.tol = tol
    self.max_iter = max_iter
    self.verbose = verbose
    super(_BaseLSML, self).__init__(preprocessor)

  def _fit(self, quadruplets, y=None, weights=None):
    quadruplets = self._prepare_inputs(quadruplets,
                                       type_of_inputs='tuples')

    # check to make sure that no two constrained vectors are identical
    self.vab_ = quadruplets[:, 0, :] - quadruplets[:, 1, :]
    self.vcd_ = quadruplets[:, 2, :] - quadruplets[:, 3, :]
    if self.vab_.shape != self.vcd_.shape:
      raise ValueError('Constraints must have same length')
    if weights is None:
      self.w_ = np.ones(self.vab_.shape[0])
    else:
      self.w_ = weights
    self.w_ /= self.w_.sum()  # weights must sum to 1
    if self.prior is None:
      X = np.vstack({tuple(row) for row in
                     quadruplets.reshape(-1, quadruplets.shape[2])})
      self.prior_inv_ = np.atleast_2d(np.cov(X, rowvar=False))
      self.M_ = np.linalg.inv(self.prior_inv_)
    else:
      self.M_ = self.prior
      self.prior_inv_ = np.linalg.inv(self.prior)

    step_sizes = np.logspace(-10, 0, 10)
    # Keep track of the best step size and the loss at that step.
    l_best = 0
    s_best = self._total_loss(self.M_)
    if self.verbose:
      print('initial loss', s_best)
    for it in xrange(1, self.max_iter+1):
      grad = self._gradient(self.M_)
      grad_norm = scipy.linalg.norm(grad)
      if grad_norm < self.tol:
        break
      if self.verbose:
        print('gradient norm', grad_norm)
      M_best = None
      for step_size in step_sizes:
        step_size /= grad_norm
        new_metric = self.M_ - step_size * grad
        w, v = scipy.linalg.eigh(new_metric)
        new_metric = v.dot((np.maximum(w, 1e-8) * v).T)
        cur_s = self._total_loss(new_metric)
        if cur_s < s_best:
          l_best = step_size
          s_best = cur_s
          M_best = new_metric
      if self.verbose:
        print('iter', it, 'cost', s_best, 'best step', l_best * grad_norm)
      if M_best is None:
        break
      self.M_ = M_best
    else:
      if self.verbose:
        print("Didn't converge after", it, "iterations. Final loss:", s_best)
    self.n_iter_ = it

    self.transformer_ = self.transformer_from_metric(self.M_)
    return self

  def _comparison_loss(self, metric):
    dab = np.sum(self.vab_.dot(metric) * self.vab_, axis=1)
    dcd = np.sum(self.vcd_.dot(metric) * self.vcd_, axis=1)
    violations = dab > dcd
    return self.w_[violations].dot((np.sqrt(dab[violations]) -
                                    np.sqrt(dcd[violations]))**2)

  def _total_loss(self, metric):
    # Regularization loss
    sign, logdet = np.linalg.slogdet(metric)
    reg_loss = np.sum(metric * self.prior_inv_) - sign * logdet
    return self._comparison_loss(metric) + reg_loss

  def _gradient(self, metric):
    dMetric = self.prior_inv_ - np.linalg.inv(metric)
    dabs = np.sum(self.vab_.dot(metric) * self.vab_, axis=1)
    dcds = np.sum(self.vcd_.dot(metric) * self.vcd_, axis=1)
    violations = dabs > dcds
    # TODO: vectorize
    for vab, dab, vcd, dcd in zip(self.vab_[violations], dabs[violations],
                                  self.vcd_[violations], dcds[violations]):
      dMetric += ((1-np.sqrt(dcd/dab))*np.outer(vab, vab) +
                  (1-np.sqrt(dab/dcd))*np.outer(vcd, vcd))
    return dMetric


class LSML(_BaseLSML, _QuadrupletsClassifierMixin):
  """Least Squared-residual Metric Learning (LSML)

  Attributes
  ----------
  transformer_ : `numpy.ndarray`, shape=(num_dims, n_features)
      The linear transformation ``L`` deduced from the learned Mahalanobis
      metric (See :meth:`transformer_from_metric`.)
  """

  def fit(self, quadruplets, weights=None):
    """Learn the LSML model.

    Parameters
    ----------
    quadruplets : array-like, shape=(n_constraints, 4, n_features) or
                  (n_constraints, 4)
        3D array-like of quadruplets of points or 2D array of quadruplets of
        indicators. In order to supervise the algorithm in the right way, we
        should have the four samples ordered in a way such that:
        d(pairs[i, 0],X[i, 1]) < d(X[i, 2], X[i, 3]) for all 0 <= i <
        n_constraints.
    weights : (n_constraints,) array of floats, optional
        scale factor for each constraint

    Returns
    -------
    self : object
        Returns the instance.
    """
    return self._fit(quadruplets, weights=weights)


class LSML_Supervised(_BaseLSML, TransformerMixin):
  """Supervised version of Least Squared-residual Metric Learning (LSML)

  Attributes
  ----------
  transformer_ : `numpy.ndarray`, shape=(num_dims, n_features)
      The linear transformation ``L`` deduced from the learned Mahalanobis
      metric (See :meth:`transformer_from_metric`.)
  """

  def __init__(self, tol=1e-3, max_iter=1000, prior=None, num_labeled=np.inf,
<<<<<<< HEAD
               num_constraints=None, weights=None, verbose=False,
               preprocessor=None):
    """Initialize the learner.
=======
               num_constraints=None, weights=None, verbose=False):
    """Initialize the supervised version of `LSML`.

    `LSML_Supervised` creates quadruplets from labeled samples by taking two
    samples from the same class, and two samples from different classes.
    This way it builds quadruplets where the two first points must be more
    similar than the two last points.
>>>>>>> ac0e2300

    Parameters
    ----------
    tol : float, optional
    max_iter : int, optional
    prior : (d x d) matrix, optional
        guess at a metric [default: covariance(X)]
    num_labeled : int, optional (default=np.inf)
        number of labeled points to keep for building quadruplets. Extra
        labeled points will be considered unlabeled, and ignored as such.
        Use np.inf (default) to use all labeled points.
    num_constraints: int, optional
        number of constraints to generate
    weights : (m,) array of floats, optional
        scale factor for each constraint
    verbose : bool, optional
        if True, prints information while learning
    preprocessor : array-like, shape=(n_samples, n_features) or callable
        The preprocessor to call to get tuples from indices. If array-like,
        tuples will be formed like this: X[indices].
    """
    _BaseLSML.__init__(self, tol=tol, max_iter=max_iter, prior=prior,
                       verbose=verbose, preprocessor=preprocessor)
    self.num_labeled = num_labeled
    self.num_constraints = num_constraints
    self.weights = weights

  def fit(self, X, y, random_state=np.random):
    """Create constraints from labels and learn the LSML model.

    Parameters
    ----------
    X : (n x d) matrix
        Input data, where each row corresponds to a single instance.

    y : (n) array-like
        Data labels.

    random_state : numpy.random.RandomState, optional
        If provided, controls random number generation.
    """
<<<<<<< HEAD
    X, y = self._prepare_inputs(X, y, ensure_min_samples=2)
=======
    X, y = check_X_y(X, y, ensure_min_samples=2)
>>>>>>> ac0e2300
    num_constraints = self.num_constraints
    if num_constraints is None:
      num_classes = len(np.unique(y))
      num_constraints = 20 * num_classes**2

    c = Constraints.random_subset(y, self.num_labeled,
                                  random_state=random_state)
    pos_neg = c.positive_negative_pairs(num_constraints, same_length=True,
                                        random_state=random_state)
    return _BaseLSML._fit(self, X[np.column_stack(pos_neg)],
                          weights=self.weights)<|MERGE_RESOLUTION|>--- conflicted
+++ resolved
@@ -173,19 +173,14 @@
   """
 
   def __init__(self, tol=1e-3, max_iter=1000, prior=None, num_labeled=np.inf,
-<<<<<<< HEAD
                num_constraints=None, weights=None, verbose=False,
                preprocessor=None):
-    """Initialize the learner.
-=======
-               num_constraints=None, weights=None, verbose=False):
     """Initialize the supervised version of `LSML`.
 
     `LSML_Supervised` creates quadruplets from labeled samples by taking two
     samples from the same class, and two samples from different classes.
     This way it builds quadruplets where the two first points must be more
     similar than the two last points.
->>>>>>> ac0e2300
 
     Parameters
     ----------
@@ -227,11 +222,7 @@
     random_state : numpy.random.RandomState, optional
         If provided, controls random number generation.
     """
-<<<<<<< HEAD
     X, y = self._prepare_inputs(X, y, ensure_min_samples=2)
-=======
-    X, y = check_X_y(X, y, ensure_min_samples=2)
->>>>>>> ac0e2300
     num_constraints = self.num_constraints
     if num_constraints is None:
       num_classes = len(np.unique(y))
