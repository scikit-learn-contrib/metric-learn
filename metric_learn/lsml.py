"""
Liu et al.
"Metric Learning from Relative Comparisons by Minimizing Squared Residual".
ICDM 2012.

Adapted from https://gist.github.com/kcarnold/5439917
Paper: http://www.cs.ucla.edu/~weiwang/paper/ICDM12.pdf
"""

from __future__ import print_function, absolute_import, division
import numpy as np
import scipy.linalg
from six.moves import xrange
from sklearn.utils.validation import check_array, check_X_y

from .base_metric import BaseMetricLearner, SupervisedMixin, QuadrupletsMixin
from .constraints import Constraints, ConstrainedDataset


class _LSML(BaseMetricLearner):
  def __init__(self, tol=1e-3, max_iter=1000, prior=None, verbose=False):
    """Initialize LSML.

    Parameters
    ----------
    tol : float, optional
    max_iter : int, optional
    prior : (d x d) matrix, optional
        guess at a metric [default: inv(covariance(X))]
    verbose : bool, optional
        if True, prints information while learning
    """
    self.prior = prior
    self.tol = tol
    self.max_iter = max_iter
    self.verbose = verbose

  def _prepare_inputs(self, X, constraints, weights):
    self.X_ = X = check_array(X)
    a,b,c,d = constraints
    self.vab_ = X[a] - X[b]
    self.vcd_ = X[c] - X[d]
    if self.vab_.shape != self.vcd_.shape:
      raise ValueError('Constraints must have same length')
    if weights is None:
      self.w_ = np.ones(self.vab_.shape[0])
    else:
      self.w_ = weights
    self.w_ /= self.w_.sum()  # weights must sum to 1
    if self.prior is None:
      self.prior_inv_ = np.atleast_2d(np.cov(X, rowvar=False))
      self.M_ = np.linalg.inv(self.prior_inv_)
    else:
      self.M_ = self.prior
      self.prior_inv_ = np.linalg.inv(self.prior)

  def metric(self):
    return self.M_

  def _fit(self, X_constrained, y=None, weights=None):
    """Learn the LSML model.

    Parameters
    ----------
    X_constrained : ConstrainedDataset
        with constraints being an array of shape [n_constraints, 4]. It
        should be the concatenation of 4 column vectors a, b, c and d,
        such that: ``d(X[a[i]],X[b[i]]) < d(X[c[i]],X[d[i]])`` for every
        constraint index ``i``.
    y : object
        Not used, for scikit-learn compatibility
    weights : (m,) array of floats, optional
        scale factor for each constraint
    """
    X = X_constrained.X
    constraints = [X_constrained.c[:, i].ravel() for i in range(4)]
    self._prepare_inputs(X, constraints, weights)
    step_sizes = np.logspace(-10, 0, 10)
    # Keep track of the best step size and the loss at that step.
    l_best = 0
    s_best = self._total_loss(self.M_)
    if self.verbose:
      print('initial loss', s_best)
    for it in xrange(1, self.max_iter+1):
      grad = self._gradient(self.M_)
      grad_norm = scipy.linalg.norm(grad)
      if grad_norm < self.tol:
        break
      if self.verbose:
        print('gradient norm', grad_norm)
      M_best = None
      for step_size in step_sizes:
        step_size /= grad_norm
        new_metric = self.M_ - step_size * grad
        w, v = scipy.linalg.eigh(new_metric)
        new_metric = v.dot((np.maximum(w, 1e-8) * v).T)
        cur_s = self._total_loss(new_metric)
        if cur_s < s_best:
          l_best = step_size
          s_best = cur_s
          M_best = new_metric
      if self.verbose:
        print('iter', it, 'cost', s_best, 'best step', l_best * grad_norm)
      if M_best is None:
        break
      self.M_ = M_best
    else:
      if self.verbose:
        print("Didn't converge after", it, "iterations. Final loss:", s_best)
    self.n_iter_ = it
    return self

  def _comparison_loss(self, metric):
    dab = np.sum(self.vab_.dot(metric) * self.vab_, axis=1)
    dcd = np.sum(self.vcd_.dot(metric) * self.vcd_, axis=1)
    violations = dab > dcd
    return self.w_[violations].dot((np.sqrt(dab[violations]) -
                                    np.sqrt(dcd[violations]))**2)

  def _total_loss(self, metric):
    # Regularization loss
    sign, logdet = np.linalg.slogdet(metric)
    reg_loss = np.sum(metric * self.prior_inv_) - sign * logdet
    return self._comparison_loss(metric) + reg_loss

  def _gradient(self, metric):
    dMetric = self.prior_inv_ - np.linalg.inv(metric)
    dabs = np.sum(self.vab_.dot(metric) * self.vab_, axis=1)
    dcds = np.sum(self.vcd_.dot(metric) * self.vcd_, axis=1)
    violations = dabs > dcds
    # TODO: vectorize
    for vab, dab, vcd, dcd in zip(self.vab_[violations], dabs[violations],
                                  self.vcd_[violations], dcds[violations]):
      dMetric += ((1-np.sqrt(dcd/dab))*np.outer(vab, vab) +
                  (1-np.sqrt(dab/dcd))*np.outer(vcd, vcd))
    return dMetric


class LSML_Supervised(_LSML, SupervisedMixin):
  def __init__(self, tol=1e-3, max_iter=1000, prior=None, num_labeled=np.inf,
               num_constraints=None, weights=None, verbose=False):
    """Initialize the learner.

    Parameters
    ----------
    tol : float, optional
    max_iter : int, optional
    prior : (d x d) matrix, optional
        guess at a metric [default: covariance(X)]
    num_labeled : int, optional
        number of labels to preserve for training
    num_constraints: int, optional
        number of constraints to generate
    weights : (m,) array of floats, optional
        scale factor for each constraint
    verbose : bool, optional
        if True, prints information while learning
    """
    _LSML.__init__(self, tol=tol, max_iter=max_iter, prior=prior,
                  verbose=verbose)
    self.num_labeled = num_labeled
    self.num_constraints = num_constraints
    self.weights = weights

  def fit(self, X, y, random_state=np.random):
    """Create constraints from labels and learn the LSML model.

    Parameters
    ----------
    X : (n x d) matrix
        Input data, where each row corresponds to a single instance.

    y : (n) array-like
        Data labels.

    random_state : numpy.random.RandomState, optional
        If provided, controls random number generation.
    """
    X, y = check_X_y(X, y)
    num_constraints = self.num_constraints
    if num_constraints is None:
      num_classes = len(np.unique(y))
      num_constraints = 20 * num_classes**2

    c = Constraints.random_subset(y, self.num_labeled,
                                  random_state=random_state)
    pairs = c.positive_negative_pairs(num_constraints, same_length=True,
                                      random_state=random_state)
<<<<<<< HEAD
    X_constrained = ConstrainedDataset(X, np.column_stack(pairs))
    return LSML.fit(self, X_constrained, weights=self.weights)
=======
    X_constrained = ConstrainedDataset(X, np.hstack([pairs[i][:, None]
                                                           for i in
                                                           range(4)]))
    return _LSML._fit(self, X_constrained, weights=self.weights)


class LSML(_LSML, QuadrupletsMixin):

  pass
>>>>>>> 41dc123d
<|MERGE_RESOLUTION|>--- conflicted
+++ resolved
@@ -186,17 +186,10 @@
                                   random_state=random_state)
     pairs = c.positive_negative_pairs(num_constraints, same_length=True,
                                       random_state=random_state)
-<<<<<<< HEAD
     X_constrained = ConstrainedDataset(X, np.column_stack(pairs))
-    return LSML.fit(self, X_constrained, weights=self.weights)
-=======
-    X_constrained = ConstrainedDataset(X, np.hstack([pairs[i][:, None]
-                                                           for i in
-                                                           range(4)]))
     return _LSML._fit(self, X_constrained, weights=self.weights)
 
 
 class LSML(_LSML, QuadrupletsMixin):
 
-  pass
->>>>>>> 41dc123d
+  pass