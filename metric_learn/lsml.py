"""
Liu et al.
"Metric Learning from Relative Comparisons by Minimizing Squared Residual".
ICDM 2012.

Adapted from https://gist.github.com/kcarnold/5439917
Paper: http://www.cs.ucla.edu/~weiwang/paper/ICDM12.pdf
"""

from __future__ import print_function, absolute_import, division
import numpy as np
import scipy.linalg
from six.moves import xrange
from sklearn.utils.validation import check_array, check_X_y

from .base_metric import BaseMetricLearner
from .constraints import Constraints


class LSML(BaseMetricLearner):
  def __init__(self, tol=1e-3, max_iter=1000, prior=None, verbose=False):
    """Initialize LSML.

    Parameters
    ----------
    tol : float, optional
    max_iter : int, optional
    prior : (d x d) matrix, optional
        guess at a metric [default: inv(covariance(X))]
    verbose : bool, optional
        if True, prints information while learning
    """
    self.prior = prior
    self.tol = tol
    self.max_iter = max_iter
    self.verbose = verbose

  def _prepare_inputs(self, X, constraints, weights):
    self.X_ = X = check_array(X)
    a,b,c,d = constraints
    self.vab_ = X[a] - X[b]
    self.vcd_ = X[c] - X[d]
    if self.vab_.shape != self.vcd_.shape:
      raise ValueError('Constraints must have same length')
    if weights is None:
      self.w_ = np.ones(self.vab_.shape[0])
    else:
      self.w_ = weights
    self.w_ /= self.w_.sum()  # weights must sum to 1
    if self.prior is None:
      self.prior_inv_ = np.atleast_2d(np.cov(X, rowvar=False))
      self.M_ = np.linalg.inv(self.prior_inv_)
    else:
      self.M_ = self.prior
      self.prior_inv_ = np.linalg.inv(self.prior)

  def metric(self):
    return self.M_

  def fit(self, X, constraints, weights=None):
    """Learn the LSML model.

    Parameters
    ----------
    X : (n x d) data matrix
        each row corresponds to a single instance
    constraints : 4-tuple of arrays
        (a,b,c,d) indices into X, such that d(X[a],X[b]) < d(X[c],X[d])
    weights : (m,) array of floats, optional
        scale factor for each constraint
    """
    self._prepare_inputs(X, constraints, weights)
    step_sizes = np.logspace(-10, 0, 10)
    # Keep track of the best step size and the loss at that step.
    l_best = 0
    s_best = self._total_loss(self.M_)
    if self.verbose:
      print('initial loss', s_best)
    for it in xrange(1, self.max_iter+1):
      grad = self._gradient(self.M_)
      grad_norm = scipy.linalg.norm(grad)
      if grad_norm < self.tol:
        break
      if self.verbose:
        print('gradient norm', grad_norm)
      M_best = None
      for step_size in step_sizes:
        step_size /= grad_norm
        new_metric = self.M_ - step_size * grad
        w, v = scipy.linalg.eigh(new_metric)
        new_metric = v.dot((np.maximum(w, 1e-8) * v).T)
        cur_s = self._total_loss(new_metric)
        if cur_s < s_best:
          l_best = step_size
          s_best = cur_s
          M_best = new_metric
      if self.verbose:
        print('iter', it, 'cost', s_best, 'best step', l_best * grad_norm)
      if M_best is None:
        break
      self.M_ = M_best
    else:
      if self.verbose:
        print("Didn't converge after", it, "iterations. Final loss:", s_best)
    self.n_iter_ = it
    return self

  def _comparison_loss(self, metric):
    dab = np.sum(self.vab_.dot(metric) * self.vab_, axis=1)
    dcd = np.sum(self.vcd_.dot(metric) * self.vcd_, axis=1)
    violations = dab > dcd
    return self.w_[violations].dot((np.sqrt(dab[violations]) -
                                    np.sqrt(dcd[violations]))**2)

  def _total_loss(self, metric):
    # Regularization loss
    sign, logdet = np.linalg.slogdet(metric)
    reg_loss = np.sum(metric * self.prior_inv_) - sign * logdet
    return self._comparison_loss(metric) + reg_loss

  def _gradient(self, metric):
    dMetric = self.prior_inv_ - np.linalg.inv(metric)
    dabs = np.sum(self.vab_.dot(metric) * self.vab_, axis=1)
    dcds = np.sum(self.vcd_.dot(metric) * self.vcd_, axis=1)
    violations = dabs > dcds
    # TODO: vectorize
    for vab, dab, vcd, dcd in zip(self.vab_[violations], dabs[violations],
                                  self.vcd_[violations], dcds[violations]):
      dMetric += ((1-np.sqrt(dcd/dab))*np.outer(vab, vab) +
                  (1-np.sqrt(dab/dcd))*np.outer(vcd, vcd))
    return dMetric


class LSML_Supervised(LSML):
  def __init__(self, tol=1e-3, max_iter=1000, prior=None,
               num_constraints=None, weights=None, verbose=False):
    """Initialize the supervised version of `LSML`.

    `LSML_Supervised` creates quadruplets from labeled samples by taking two
    samples from the same class, and two samples from different classes.
    This way it builds quadruplets where the two first points must be more
    similar than the two last points.

    Parameters
    ----------
    tol : float, optional
    max_iter : int, optional
    prior : (d x d) matrix, optional
        guess at a metric [default: covariance(X)]
<<<<<<< HEAD
=======
    num_labeled : int, optional (default=np.inf)
        number of labeled points to keep for building quadruplets. Extra
        labeled points will be considered unlabeled, and ignored as such.
        Use np.inf (default) to use all labeled points.
>>>>>>> 22f60dde
    num_constraints: int, optional
        number of constraints to generate
    weights : (m,) array of floats, optional
        scale factor for each constraint
    verbose : bool, optional
        if True, prints information while learning
    """
    LSML.__init__(self, tol=tol, max_iter=max_iter, prior=prior,
                  verbose=verbose)
    self.num_constraints = num_constraints
    self.weights = weights

  def fit(self, X, y, random_state=np.random):
    """Create constraints from labels and learn the LSML model.

    Parameters
    ----------
    X : (n x d) matrix
        Input data, where each row corresponds to a single instance.

    y : (n) array-like
        Data labels.

    random_state : numpy.random.RandomState, optional
        If provided, controls random number generation.
    """
    X, y = check_X_y(X, y)
    num_constraints = self.num_constraints
    if num_constraints is None:
      num_classes = len(np.unique(y))
      num_constraints = 20 * num_classes**2

    c = Constraints(y)
    pairs = c.positive_negative_pairs(num_constraints, same_length=True,
                                      random_state=random_state)
    return LSML.fit(self, X, pairs, weights=self.weights)<|MERGE_RESOLUTION|>--- conflicted
+++ resolved
@@ -147,13 +147,6 @@
     max_iter : int, optional
     prior : (d x d) matrix, optional
         guess at a metric [default: covariance(X)]
-<<<<<<< HEAD
-=======
-    num_labeled : int, optional (default=np.inf)
-        number of labeled points to keep for building quadruplets. Extra
-        labeled points will be considered unlabeled, and ignored as such.
-        Use np.inf (default) to use all labeled points.
->>>>>>> 22f60dde
     num_constraints: int, optional
         number of constraints to generate
     weights : (m,) array of floats, optional
