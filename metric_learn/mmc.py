--- conflicted
+++ resolved
@@ -22,15 +22,10 @@
 from sklearn.metrics import pairwise_distances
 from sklearn.utils.validation import check_array, check_X_y
 
-<<<<<<< HEAD
 from .base_metric import PairsMixin, \
   BaseMetricLearner, SupervisedMixin, WeaklySupervisedMixin
-from .constraints import Constraints
-=======
-from .base_metric import PairsMetricLearner, SupervisedMetricLearner
 from .constraints import Constraints, ConstrainedDataset, unwrap_pairs, \
   wrap_pairs
->>>>>>> 33561ab4
 from ._util import vector_norm
 
 
@@ -65,11 +60,7 @@
     self.diagonal_c = diagonal_c
     self.verbose = verbose
 
-<<<<<<< HEAD
-  def _fit(self, X, constraints):
-=======
-  def fit(self, X_constrained, y):
->>>>>>> 33561ab4
+  def _fit(self, X_constrained, y):
     """Learn the MMC model.
 
     Parameters
@@ -448,13 +439,9 @@
                                   random_state=random_state)
     pos_neg = c.positive_negative_pairs(num_constraints,
                                         random_state=random_state)
-<<<<<<< HEAD
-    return _MMC._fit(self, X, pos_neg)
+    X_constrained, y = wrap_pairs(X, pos_neg)
+    return _MMC._fit(self, X_constrained, y)
 
 class MMC(_MMC, WeaklySupervisedMixin, PairsMixin):
 
-  pass
-=======
-    X_constrained, y = wrap_pairs(X, pos_neg)
-    return MMC.fit(self, X_constrained, y)
->>>>>>> 33561ab4
+  pass