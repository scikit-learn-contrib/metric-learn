--- conflicted
+++ resolved
@@ -538,7 +538,8 @@
   random_state : int or numpy.RandomState or None, optional (default=None)
       A pseudo random number generator object or a seed for it if int. If
       ``init='random'``, ``random_state`` is used to initialize the random
-      Mahalanobis matrix.
+      Mahalanobis matrix.  In any case, `random_state` is also used to
+        randomly sample constraints from labels.
 
   `MMC_Supervised` creates pairs of similar sample by taking same class
   samples, and pairs of dissimilar samples by taking different class
@@ -558,75 +559,6 @@
                num_labeled='deprecated', num_constraints=None, init=None,
                A0='deprecated', diagonal=False, diagonal_c=1.0, verbose=False,
                preprocessor=None, random_state=None):
-<<<<<<< HEAD
-    """Initialize the supervised version of `MMC`.
-
-    `MMC_Supervised` creates pairs of similar sample by taking same class
-    samples, and pairs of dissimilar samples by taking different class
-    samples. It then passes these pairs to `MMC` for training.
-
-    Parameters
-    ----------
-    max_iter : int, optional
-    max_proj : int, optional
-    convergence_threshold : float, optional
-    num_labeled : Not used
-      .. deprecated:: 0.5.0
-         `num_labeled` was deprecated in version 0.5.0 and will
-         be removed in 0.6.0.
-    num_constraints: int, optional
-        number of constraints to generate
-    init : None, string or numpy array, optional (default=None)
-        Initialization of the Mahalanobis matrix. Possible options are
-        'identity', 'covariance', 'random', and a numpy array of
-        shape (n_features, n_features). If None, will be set
-        automatically to 'identity' (this is to raise a warning if
-        'init' is not set, and stays to its default value (None), in v0.5.0).
-
-         'identity'
-             An identity matrix of shape (n_features, n_features).
-
-         'covariance'
-             The (pseudo-)inverse of the covariance matrix.
-
-         'random'
-             The initial Mahalanobis matrix will be a random SPD matrix of
-             shape `(n_features, n_features)`, generated using
-             `sklearn.datasets.make_spd_matrix`.
-
-         numpy array
-             A numpy array of shape (n_features, n_features), that will
-             be used as such to initialize the metric.
-
-    verbose : bool, optional
-        if True, prints information while learning
-
-    preprocessor : array-like, shape=(n_samples, n_features) or callable
-        The preprocessor to call to get tuples from indices. If array-like,
-        tuples will be gotten like this: X[indices].
-    A0 : Not used.
-        .. deprecated:: 0.5.0
-          `A0` was deprecated in version 0.5.0 and will
-          be removed in 0.6.0. Use 'init' instead.
-    diagonal : bool, optional
-        if True, a diagonal metric will be learned,
-        i.e., a simple scaling of dimensions
-    diagonal_c : float, optional
-        weight of the dissimilarity constraint for diagonal
-        metric learning
-    verbose : bool, optional
-        if True, prints information while learning
-    preprocessor : array-like, shape=(n_samples, n_features) or callable
-        The preprocessor to call to get tuples from indices. If array-like,
-        tuples will be formed like this: X[indices].
-    random_state : int or numpy.RandomState or None, optional (default=None)
-        A pseudo random number generator object or a seed for it if int. If
-        ``init='random'``, ``random_state`` is used to initialize the random
-        Mahalanobis matrix.  In any case, `random_state` is also used to
-        randomly sample constraints from labels.
-    """
-=======
->>>>>>> 46a948a7
     _BaseMMC.__init__(self, max_iter=max_iter, max_proj=max_proj,
                       convergence_threshold=convergence_threshold,
                       init=init, A0=A0, diagonal=diagonal,
