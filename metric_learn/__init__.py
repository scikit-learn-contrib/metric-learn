from __future__ import absolute_import

from .constraints import Constraints
from .covariance import Covariance
from .itml import ITML, ITML_Supervised
from .lmnn import LMNN
from .lsml import LSML, LSML_Supervised
from .sdml import SDML, SDML_Supervised
from .nca import NCA
from .lfda import LFDA
from .rca import RCA, RCA_Supervised
from .mlkr import MLKR
<<<<<<< HEAD
from .evolution import *
=======
from .mmc import MMC, MMC_Supervised
>>>>>>> c1c2b140
<|MERGE_RESOLUTION|>--- conflicted
+++ resolved
@@ -10,8 +10,5 @@
 from .lfda import LFDA
 from .rca import RCA, RCA_Supervised
 from .mlkr import MLKR
-<<<<<<< HEAD
 from .evolution import *
-=======
-from .mmc import MMC, MMC_Supervised
->>>>>>> c1c2b140
+from .mmc import MMC, MMC_Supervised