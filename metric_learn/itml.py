"""
Information Theoretic Metric Learning, Kulis et al., ICML 2007

ITML minimizes the differential relative entropy between two multivariate
Gaussians under constraints on the distance function,
which can be formulated into a Bregman optimization problem by minimizing the
LogDet divergence subject to linear constraints.
This algorithm can handle a wide variety of constraints and can optionally
incorporate a prior on the distance function.
Unlike some other methods, ITML does not rely on an eigenvalue computation
or semi-definite programming.

Adapted from Matlab code at http://www.cs.utexas.edu/users/pjain/itml/
"""

from __future__ import print_function, absolute_import
import warnings
import numpy as np
from six.moves import xrange
from sklearn.metrics import pairwise_distances
from sklearn.utils.validation import check_array
from sklearn.base import TransformerMixin
from .base_metric import _PairsClassifierMixin, MahalanobisMixin
from .constraints import Constraints, wrap_pairs
from ._util import vector_norm


class _BaseITML(MahalanobisMixin):
  """Information Theoretic Metric Learning (ITML)"""

  _tuple_size = 2  # constraints are pairs

  def __init__(self, gamma=1., max_iter=1000, convergence_threshold=1e-3,
               A0=None, verbose=False, preprocessor=None):
    """Initialize ITML.

    Parameters
    ----------
    gamma : float, optional
        value for slack variables

    max_iter : int, optional

    convergence_threshold : float, optional

    A0 : (d x d) matrix, optional
        initial regularization matrix, defaults to identity

    verbose : bool, optional
        if True, prints information while learning

    preprocessor : array-like, shape=(n_samples, n_features) or callable
        The preprocessor to call to get tuples from indices. If array-like,
        tuples will be formed like this: X[indices].
    """
    self.gamma = gamma
    self.max_iter = max_iter
    self.convergence_threshold = convergence_threshold
    self.A0 = A0
    self.verbose = verbose
    super(_BaseITML, self).__init__(preprocessor)

  def _fit(self, pairs, y, bounds=None):
    pairs, y = self._prepare_inputs(pairs, y,
                                    type_of_inputs='tuples')
    # init bounds
    if bounds is None:
      X = np.vstack({tuple(row) for row in pairs.reshape(-1, pairs.shape[2])})
      self.bounds_ = np.percentile(pairwise_distances(X), (5, 95))
    else:
      assert len(bounds) == 2
      self.bounds_ = bounds
    self.bounds_[self.bounds_==0] = 1e-9
    # init metric
    if self.A0 is None:
      self.A_ = np.identity(pairs.shape[2])
    else:
      self.A_ = check_array(self.A0)
    gamma = self.gamma
    pos_pairs, neg_pairs = pairs[y == 1], pairs[y == -1]
    num_pos = len(pos_pairs)
    num_neg = len(neg_pairs)
    _lambda = np.zeros(num_pos + num_neg)
    lambdaold = np.zeros_like(_lambda)
    gamma_proj = 1. if gamma is np.inf else gamma/(gamma+1.)
    pos_bhat = np.zeros(num_pos) + self.bounds_[0]
    neg_bhat = np.zeros(num_neg) + self.bounds_[1]
    pos_vv = pos_pairs[:, 0, :] - pos_pairs[:, 1, :]
    neg_vv = neg_pairs[:, 0, :] - neg_pairs[:, 1, :]
    A = self.A_

    for it in xrange(self.max_iter):
      # update positives
      for i,v in enumerate(pos_vv):
        wtw = v.dot(A).dot(v)  # scalar
        alpha = min(_lambda[i], gamma_proj*(1./wtw - 1./pos_bhat[i]))
        _lambda[i] -= alpha
        beta = alpha/(1 - alpha*wtw)
        pos_bhat[i] = 1./((1 / pos_bhat[i]) + (alpha / gamma))
        Av = A.dot(v)
        A += np.outer(Av, Av * beta)

      # update negatives
      for i,v in enumerate(neg_vv):
        wtw = v.dot(A).dot(v)  # scalar
        alpha = min(_lambda[i+num_pos], gamma_proj*(1./neg_bhat[i] - 1./wtw))
        _lambda[i+num_pos] -= alpha
        beta = -alpha/(1 + alpha*wtw)
        neg_bhat[i] = 1./((1 / neg_bhat[i]) - (alpha / gamma))
        Av = A.dot(v)
        A += np.outer(Av, Av * beta)

      normsum = np.linalg.norm(_lambda) + np.linalg.norm(lambdaold)
      if normsum == 0:
        conv = np.inf
        break
      conv = np.abs(lambdaold - _lambda).sum() / normsum
      if conv < self.convergence_threshold:
        break
      lambdaold = _lambda.copy()
      if self.verbose:
        print('itml iter: %d, conv = %f' % (it, conv))

    if self.verbose:
      print('itml converged at iter: %d, conv = %f' % (it, conv))
    self.n_iter_ = it

    self.transformer_ = self.transformer_from_metric(self.A_)
    return self


class ITML(_BaseITML, _PairsClassifierMixin):
  """Information Theoretic Metric Learning (ITML)

  Attributes
  ----------
  transformer_ : `numpy.ndarray`, shape=(num_dims, n_features)
      The linear transformation ``L`` deduced from the learned Mahalanobis
      metric (See :meth:`transformer_from_metric`.)
  """

  def fit(self, pairs, y, bounds=None):
    """Learn the ITML model.

    Parameters
    ----------
    pairs: array-like, shape=(n_constraints, 2, n_features) or
           (n_constraints, 2)
        3D Array of pairs with each row corresponding to two points,
        or 2D array of indices of pairs if the metric learner uses a
        preprocessor.
    y: array-like, of shape (n_constraints,)
        Labels of constraints. Should be -1 for dissimilar pair, 1 for similar.
    bounds : list (pos,neg) pairs, optional
        bounds on similarity, s.t. d(X[a],X[b]) < pos and d(X[c],X[d]) > neg

    Returns
    -------
    self : object
        Returns the instance.
    """
    return self._fit(pairs, y, bounds=bounds)


class ITML_Supervised(_BaseITML, TransformerMixin):
  """Supervised version of Information Theoretic Metric Learning (ITML)

  Attributes
  ----------
  transformer_ : `numpy.ndarray`, shape=(num_dims, n_features)
      The linear transformation ``L`` deduced from the learned Mahalanobis
      metric (See `transformer_from_metric`.)
  """

  def __init__(self, gamma=1., max_iter=1000, convergence_threshold=1e-3,
<<<<<<< HEAD
               num_labeled='deprecated', num_constraints=None, bounds=None,
               A0=None, verbose=False):
=======
               num_labeled=np.inf, num_constraints=None, bounds=None, A0=None,
               verbose=False, preprocessor=None):
>>>>>>> 23d07466
    """Initialize the supervised version of `ITML`.

    `ITML_Supervised` creates pairs of similar sample by taking same class
    samples, and pairs of dissimilar samples by taking different class
    samples. It then passes these pairs to `ITML` for training.

    Parameters
    ----------
    gamma : float, optional
        value for slack variables
    max_iter : int, optional
    convergence_threshold : float, optional
    num_labeled : Not used
          .. deprecated:: 0.5.0
        `num_labeled` was deprecated in version 0.5.0 and will
        be removed in 0.6.0.
    num_constraints: int, optional
        number of constraints to generate
    bounds : list (pos,neg) pairs, optional
        bounds on similarity, s.t. d(X[a],X[b]) < pos and d(X[c],X[d]) > neg
    A0 : (d x d) matrix, optional
        initial regularization matrix, defaults to identity
    verbose : bool, optional
        if True, prints information while learning
<<<<<<< HEAD
        learning_rate : Not used
=======
    preprocessor : array-like, shape=(n_samples, n_features) or callable
        The preprocessor to call to get tuples from indices. If array-like,
        tuples will be formed like this: X[indices].
>>>>>>> 23d07466
    """
    _BaseITML.__init__(self, gamma=gamma, max_iter=max_iter,
                       convergence_threshold=convergence_threshold,
                       A0=A0, verbose=verbose, preprocessor=preprocessor)
    self.num_labeled = num_labeled
    self.num_constraints = num_constraints
    self.bounds = bounds

  def fit(self, X, y, random_state=np.random):
    """Create constraints from labels and learn the ITML model.


    Parameters
    ----------
    X : (n x d) matrix
        Input data, where each row corresponds to a single instance.

    y : (n) array-like
        Data labels.

    random_state : numpy.random.RandomState, optional
        If provided, controls random number generation.
    """
<<<<<<< HEAD
    if self.num_labeled != 'deprecated':
      warnings.warn('"num_labeled" parameter is not used.'
                    ' It has been deprecated in version 0.4 and will be'
                    'removed in 0.5', DeprecationWarning)
    X, y = check_X_y(X, y)
=======
    X, y = self._prepare_inputs(X, y, ensure_min_samples=2)
>>>>>>> 23d07466
    num_constraints = self.num_constraints
    if num_constraints is None:
      num_classes = len(np.unique(y))
      num_constraints = 20 * num_classes**2

    c = Constraints(y)
    pos_neg = c.positive_negative_pairs(num_constraints,
                                        random_state=random_state)
    pairs, y = wrap_pairs(X, pos_neg)
    return _BaseITML._fit(self, pairs, y, bounds=self.bounds)<|MERGE_RESOLUTION|>--- conflicted
+++ resolved
@@ -173,13 +173,8 @@
   """
 
   def __init__(self, gamma=1., max_iter=1000, convergence_threshold=1e-3,
-<<<<<<< HEAD
                num_labeled='deprecated', num_constraints=None, bounds=None,
-               A0=None, verbose=False):
-=======
-               num_labeled=np.inf, num_constraints=None, bounds=None, A0=None,
-               verbose=False, preprocessor=None):
->>>>>>> 23d07466
+               A0=None, verbose=False, preprocessor=None):
     """Initialize the supervised version of `ITML`.
 
     `ITML_Supervised` creates pairs of similar sample by taking same class
@@ -204,13 +199,9 @@
         initial regularization matrix, defaults to identity
     verbose : bool, optional
         if True, prints information while learning
-<<<<<<< HEAD
-        learning_rate : Not used
-=======
     preprocessor : array-like, shape=(n_samples, n_features) or callable
         The preprocessor to call to get tuples from indices. If array-like,
         tuples will be formed like this: X[indices].
->>>>>>> 23d07466
     """
     _BaseITML.__init__(self, gamma=gamma, max_iter=max_iter,
                        convergence_threshold=convergence_threshold,
@@ -234,15 +225,11 @@
     random_state : numpy.random.RandomState, optional
         If provided, controls random number generation.
     """
-<<<<<<< HEAD
     if self.num_labeled != 'deprecated':
       warnings.warn('"num_labeled" parameter is not used.'
                     ' It has been deprecated in version 0.4 and will be'
                     'removed in 0.5', DeprecationWarning)
-    X, y = check_X_y(X, y)
-=======
-    X, y = self._prepare_inputs(X, y, ensure_min_samples=2)
->>>>>>> 23d07466
+    X, y = self._prepare_inputs(X, y)
     num_constraints = self.num_constraints
     if num_constraints is None:
       num_classes = len(np.unique(y))
