"""
Information Theoretic Metric Learning (ITML)
"""

from __future__ import print_function, absolute_import
import warnings
import numpy as np
from six.moves import xrange
from sklearn.exceptions import ChangedBehaviorWarning
from sklearn.metrics import pairwise_distances
from sklearn.utils.validation import check_array
from sklearn.base import TransformerMixin
from .base_metric import _PairsClassifierMixin, MahalanobisMixin
from .constraints import Constraints, wrap_pairs
from ._util import transformer_from_metric, _initialize_metric_mahalanobis


class _BaseITML(MahalanobisMixin):
  """Information Theoretic Metric Learning (ITML)"""

  _tuple_size = 2  # constraints are pairs

  def __init__(self, gamma=1., max_iter=1000, convergence_threshold=1e-3,
               prior='identity', A0='deprecated', verbose=False,
               preprocessor=None, random_state=None):
    self.gamma = gamma
    self.max_iter = max_iter
    self.convergence_threshold = convergence_threshold
    self.prior = prior
    self.A0 = A0
    self.verbose = verbose
    self.random_state = random_state
    super(_BaseITML, self).__init__(preprocessor)

  def _fit(self, pairs, y, bounds=None):
    if self.A0 != 'deprecated':
      warnings.warn('"A0" parameter is not used.'
                    ' It has been deprecated in version 0.5.0 and will be'
                    'removed in 0.6.0. Use "prior" instead.',
                    DeprecationWarning)
    pairs, y = self._prepare_inputs(pairs, y,
                                    type_of_inputs='tuples')
    # init bounds
    if bounds is None:
      X = np.vstack({tuple(row) for row in pairs.reshape(-1, pairs.shape[2])})
      self.bounds_ = np.percentile(pairwise_distances(X), (5, 95))
    else:
      bounds = check_array(bounds, allow_nd=False, ensure_min_samples=0,
                           ensure_2d=False)
      bounds = bounds.ravel()
      if bounds.size != 2:
        raise ValueError("`bounds` should be an array-like of two elements.")
      self.bounds_ = bounds
    self.bounds_[self.bounds_ == 0] = 1e-9
    # set the prior
    # pairs will be deduplicated into X two times, TODO: avoid that
    A = _initialize_metric_mahalanobis(pairs, self.prior, self.random_state,
                                       strict_pd=True,
                                       matrix_name='prior')
    gamma = self.gamma
    pos_pairs, neg_pairs = pairs[y == 1], pairs[y == -1]
    num_pos = len(pos_pairs)
    num_neg = len(neg_pairs)
    _lambda = np.zeros(num_pos + num_neg)
    lambdaold = np.zeros_like(_lambda)
    gamma_proj = 1. if gamma is np.inf else gamma/(gamma+1.)
    pos_bhat = np.zeros(num_pos) + self.bounds_[0]
    neg_bhat = np.zeros(num_neg) + self.bounds_[1]
    pos_vv = pos_pairs[:, 0, :] - pos_pairs[:, 1, :]
    neg_vv = neg_pairs[:, 0, :] - neg_pairs[:, 1, :]

    for it in xrange(self.max_iter):
      # update positives
      for i,v in enumerate(pos_vv):
        wtw = v.dot(A).dot(v)  # scalar
        alpha = min(_lambda[i], gamma_proj*(1./wtw - 1./pos_bhat[i]))
        _lambda[i] -= alpha
        beta = alpha/(1 - alpha*wtw)
        pos_bhat[i] = 1./((1 / pos_bhat[i]) + (alpha / gamma))
        Av = A.dot(v)
        A += np.outer(Av, Av * beta)

      # update negatives
      for i,v in enumerate(neg_vv):
        wtw = v.dot(A).dot(v)  # scalar
        alpha = min(_lambda[i+num_pos], gamma_proj*(1./neg_bhat[i] - 1./wtw))
        _lambda[i+num_pos] -= alpha
        beta = -alpha/(1 + alpha*wtw)
        neg_bhat[i] = 1./((1 / neg_bhat[i]) - (alpha / gamma))
        Av = A.dot(v)
        A += np.outer(Av, Av * beta)

      normsum = np.linalg.norm(_lambda) + np.linalg.norm(lambdaold)
      if normsum == 0:
        conv = np.inf
        break
      conv = np.abs(lambdaold - _lambda).sum() / normsum
      if conv < self.convergence_threshold:
        break
      lambdaold = _lambda.copy()
      if self.verbose:
        print('itml iter: %d, conv = %f' % (it, conv))

    if self.verbose:
      print('itml converged at iter: %d, conv = %f' % (it, conv))
    self.n_iter_ = it

    self.transformer_ = transformer_from_metric(A)
    return self


class ITML(_BaseITML, _PairsClassifierMixin):
  """Information Theoretic Metric Learning (ITML)

  `ITML` minimizes the (differential) relative entropy, aka Kullback-Leibler
  divergence, between two multivariate Gaussians subject to constraints on the
  associated Mahalanobis distance, which can be formulated into a Bregman
  optimization problem by minimizing the LogDet divergence subject to
  linear constraints. This algorithm can handle a wide variety of constraints
  and can optionally incorporate a prior on the distance function. Unlike some
  other methods, `ITML` does not rely on an eigenvalue computation or
  semi-definite programming.

  Read more in the :ref:`User Guide <itml>`.

  Parameters
  ----------
  gamma : float, optional (default=1.)
      Value for slack variables

  max_iter : int, optional (default=1000)
      Maximum number of iteration of the optimization procedure.

  convergence_threshold : float, optional (default=1e-3)
      Convergence tolerance.

  prior : string or numpy array, optional (default='identity')
      The Mahalanobis matrix to use as a prior. Possible options are
      'identity', 'covariance', 'random', and a numpy array of shape
      (n_features, n_features). For ITML, the prior should be strictly
      positive definite (PD).

      'identity'
          An identity matrix of shape (n_features, n_features).

      'covariance'
          The inverse covariance matrix.

      'random'
          The prior will be a random SPD matrix of shape
          `(n_features, n_features)`, generated using
          `sklearn.datasets.make_spd_matrix`.

      numpy array
          A positive definite (PD) matrix of shape
          (n_features, n_features), that will be used as such to set the
          prior.

  A0 : Not used
      .. deprecated:: 0.5.0
          `A0` was deprecated in version 0.5.0 and will
          be removed in 0.6.0. Use 'prior' instead.

  verbose : bool, optional (default=False)
      If True, prints information while learning

  preprocessor : array-like, shape=(n_samples, n_features) or callable
      The preprocessor to call to get tuples from indices. If array-like,
      tuples will be formed like this: X[indices].

  random_state : int or numpy.RandomState or None, optional (default=None)
      A pseudo random number generator object or a seed for it if int. If
      ``prior='random'``, ``random_state`` is used to set the prior.

  Attributes
  ----------
  bounds_ : `numpy.ndarray`, shape=(2,)
      Bounds on similarity, aside slack variables, s.t.
      ``d(a, b) < bounds_[0]`` for all given pairs of similar points ``a``
      and ``b``, and ``d(c, d) > bounds_[1]`` for all given pairs of
      dissimilar points ``c`` and ``d``, with ``d`` the learned distance. If
      not provided at initialization, bounds_[0] and bounds_[1] are set at
      train time to the 5th and 95th percentile of the pairwise distances among
      all points present in the input `pairs`.

  n_iter_ : `int`
      The number of iterations the solver has run.

  transformer_ : `numpy.ndarray`, shape=(n_features, n_features)
      The linear transformation ``L`` deduced from the learned Mahalanobis
      metric (See function `transformer_from_metric`.)

  threshold_ : `float`
      If the distance metric between two points is lower than this threshold,
      points will be classified as similar, otherwise they will be
      classified as dissimilar.

  Examples
  --------
  >>> from metric_learn import ITML_Supervised
  >>> from sklearn.datasets import load_iris
  >>> iris_data = load_iris()
  >>> X = iris_data['data']
  >>> Y = iris_data['target']
  >>> itml = ITML_Supervised(num_constraints=200)
  >>> itml.fit(X, Y)

  References
  ----------
  .. [1] `Information-theoretic Metric Learning
         <http://machinelearning.wustl.edu/mlpapers/paper_files\
/icml2007_DavisKJSD07.pdf>`_ Jason V. Davis, et al.
  """

  def fit(self, pairs, y, bounds=None, calibration_params=None):
    """Learn the ITML model.

    The threshold will be calibrated on the trainset using the parameters
    `calibration_params`.

    Parameters
    ----------
    pairs: array-like, shape=(n_constraints, 2, n_features) or \
           (n_constraints, 2)
        3D Array of pairs with each row corresponding to two points,
        or 2D array of indices of pairs if the metric learner uses a
        preprocessor.
    y: array-like, of shape (n_constraints,)
        Labels of constraints. Should be -1 for dissimilar pair, 1 for similar.
    bounds : array-like of two numbers
        Bounds on similarity, aside slack variables, s.t.
        ``d(a, b) < bounds_[0]`` for all given pairs of similar points ``a``
        and ``b``, and ``d(c, d) > bounds_[1]`` for all given pairs of
        dissimilar points ``c`` and ``d``, with ``d`` the learned distance.
        If not provided at initialization, bounds_[0] and bounds_[1] will be
        set to the 5th and 95th percentile of the pairwise distances among all
        points present in the input `pairs`.
    calibration_params : `dict` or `None`
        Dictionary of parameters to give to `calibrate_threshold` for the
        threshold calibration step done at the end of `fit`. If `None` is
        given, `calibrate_threshold` will use the default parameters.

    Returns
    -------
    self : object
        Returns the instance.
    """
    calibration_params = (calibration_params if calibration_params is not
                          None else dict())
    self._validate_calibration_params(**calibration_params)
    self._fit(pairs, y, bounds=bounds)
    self.calibrate_threshold(pairs, y, **calibration_params)
    return self


class ITML_Supervised(_BaseITML, TransformerMixin):
  """Supervised version of Information Theoretic Metric Learning (ITML)

  `ITML_Supervised` creates pairs of similar sample by taking same class
  samples, and pairs of dissimilar samples by taking different class
  samples. It then passes these pairs to `ITML` for training.

  Parameters
  ----------
  gamma : float, optional
      value for slack variables
  max_iter : int, optional
  convergence_threshold : float, optional
  num_labeled : Not used
        .. deprecated:: 0.5.0
           `num_labeled` was deprecated in version 0.5.0 and will
           be removed in 0.6.0.
  num_constraints: int, optional
      number of constraints to generate
  bounds : Not used
         .. deprecated:: 0.5.0
        `bounds` was deprecated in version 0.5.0 and will
        be removed in 0.6.0. Set `bounds` at fit time instead :
        `itml_supervised.fit(X, y, bounds=...)`

  prior : string or numpy array, optional (default='identity')
       Initialization of the Mahalanobis matrix. Possible options are
       'identity', 'covariance', 'random', and a numpy array of shape
       (n_features, n_features). For ITML, the prior should be strictly
       positive definite (PD).

       'identity'
          An identity matrix of shape (n_features, n_features).

       'covariance'
          The inverse covariance matrix.

       'random'
          The prior will be a random SPD matrix of shape
          `(n_features, n_features)`, generated using
          `sklearn.datasets.make_spd_matrix`.

       numpy array
           A positive definite (PD) matrix of shape
           (n_features, n_features), that will be used as such to set the
           prior.

  A0 : Not used
    .. deprecated:: 0.5.0
       `A0` was deprecated in version 0.5.0 and will
       be removed in 0.6.0. Use 'prior' instead.
  verbose : bool, optional
      if True, prints information while learning
  preprocessor : array-like, shape=(n_samples, n_features) or callable
      The preprocessor to call to get tuples from indices. If array-like,
      tuples will be formed like this: X[indices].
  random_state : int or numpy.RandomState or None, optional (default=None)
      A pseudo random number generator object or a seed for it if int. If
      ``prior='random'``, ``random_state`` is used to set the prior.


  Attributes
  ----------
  bounds_ : `numpy.ndarray`, shape=(2,)
      Bounds on similarity, aside slack variables, s.t.
      ``d(a, b) < bounds_[0]`` for all given pairs of similar points ``a``
      and ``b``, and ``d(c, d) > bounds_[1]`` for all given pairs of
      dissimilar points ``c`` and ``d``, with ``d`` the learned distance.
      If not provided at initialization, bounds_[0] and bounds_[1] are set at
      train time to the 5th and 95th percentile of the pairwise distances
      among all points in the training data `X`.

  n_iter_ : `int`
      The number of iterations the solver has run.

  transformer_ : `numpy.ndarray`, shape=(n_features, n_features)
      The linear transformation ``L`` deduced from the learned Mahalanobis
      metric (See function `transformer_from_metric`.)

  See Also
  --------
  metric_learn.ITML : The original weakly-supervised algorithm
  :ref:`supervised_version` : The section of the project documentation
    that describes the supervised version of weakly supervised estimators.
  """

  def __init__(self, gamma=1., max_iter=1000, convergence_threshold=1e-3,
               num_labeled='deprecated', num_constraints=None,
               bounds='deprecated', prior='identity', A0='deprecated',
               verbose=False, preprocessor=None, random_state=None):
<<<<<<< HEAD
    """Initialize the supervised version of `ITML`.

    `ITML_Supervised` creates pairs of similar sample by taking same class
    samples, and pairs of dissimilar samples by taking different class
    samples. It then passes these pairs to `ITML` for training.

    Parameters
    ----------
    gamma : float, optional
        value for slack variables
    max_iter : int, optional
    convergence_threshold : float, optional
    num_labeled : Not used
          .. deprecated:: 0.5.0
             `num_labeled` was deprecated in version 0.5.0 and will
             be removed in 0.6.0.
    num_constraints: int, optional
        number of constraints to generate
    bounds : Not used
           .. deprecated:: 0.5.0
          `bounds` was deprecated in version 0.5.0 and will
          be removed in 0.6.0. Set `bounds` at fit time instead :
          `itml_supervised.fit(X, y, bounds=...)`

    prior : string or numpy array, optional (default='identity')
         Initialization of the Mahalanobis matrix. Possible options are
         'identity', 'covariance', 'random', and a numpy array of shape
         (n_features, n_features). For ITML, the prior should be strictly
         positive definite (PD).

         'identity'
            An identity matrix of shape (n_features, n_features).

         'covariance'
            The inverse covariance matrix.

         'random'
            The prior will be a random SPD matrix of shape
            `(n_features, n_features)`, generated using
            `sklearn.datasets.make_spd_matrix`.

         numpy array
             A positive definite (PD) matrix of shape
             (n_features, n_features), that will be used as such to set the
             prior.

    A0 : Not used
      .. deprecated:: 0.5.0
         `A0` was deprecated in version 0.5.0 and will
         be removed in 0.6.0. Use 'prior' instead.
    verbose : bool, optional
        if True, prints information while learning
    preprocessor : array-like, shape=(n_samples, n_features) or callable
        The preprocessor to call to get tuples from indices. If array-like,
        tuples will be formed like this: X[indices].
    random_state : int or numpy.RandomState or None, optional (default=None)
        A pseudo random number generator object or a seed for it if int. If
        ``prior='random'``, ``random_state`` is used to set the prior. In any
        case, `random_state` is also used to randomly sample constraints from
        labels.
    """
=======
>>>>>>> 46a948a7
    _BaseITML.__init__(self, gamma=gamma, max_iter=max_iter,
                       convergence_threshold=convergence_threshold,
                       A0=A0, prior=prior, verbose=verbose,
                       preprocessor=preprocessor, random_state=random_state)
    self.num_labeled = num_labeled
    self.num_constraints = num_constraints
    self.bounds = bounds

  def fit(self, X, y, random_state='deprecated', bounds=None):
    """Create constraints from labels and learn the ITML model.


    Parameters
    ----------
    X : (n x d) matrix
        Input data, where each row corresponds to a single instance.

    y : (n) array-like
        Data labels.

    random_state : Not used
      .. deprecated:: 0.5.0
        `random_state` in the `fit` function was deprecated in version 0.5.0
        and will be removed in 0.6.0. Set `random_state` at initialization
        instead (when instantiating a new `ITML_Supervised` object).

    bounds : array-like of two numbers
        Bounds on similarity, aside slack variables, s.t.
        ``d(a, b) < bounds_[0]`` for all given pairs of similar points ``a``
        and ``b``, and ``d(c, d) > bounds_[1]`` for all given pairs of
        dissimilar points ``c`` and ``d``, with ``d`` the learned distance.
        If not provided at initialization, bounds_[0] and bounds_[1] will be
        set to the 5th and 95th percentile of the pairwise distances among all
        points in the training data `X`.
    """
    # TODO: remove these in v0.6.0
    if self.num_labeled != 'deprecated':
      warnings.warn('"num_labeled" parameter is not used.'
                    ' It has been deprecated in version 0.5.0 and will be'
                    ' removed in 0.6.0', DeprecationWarning)
    if self.bounds != 'deprecated':
      warnings.warn('"bounds" parameter from initialization is not used.'
                    ' It has been deprecated in version 0.5.0 and will be'
                    ' removed in 0.6.0. Use the "bounds" parameter of this '
                    'fit method instead.', DeprecationWarning)
    if random_state != 'deprecated':
      warnings.warn('"random_state" parameter in the `fit` function is '
                    'deprecated. Set `random_state` at initialization '
                    'instead (when instantiating a new `ITML_Supervised` '
                    'object).', DeprecationWarning)
    else:
      warnings.warn('As of v0.5.0, `ITML_Supervised` now uses the '
                    '`random_state` given at initialization to sample '
                    'constraints, not the default `np.random` from the `fit` '
                    'method, since this argument is now deprecated. '
                    'This warning will disappear in v0.6.0.',
                    ChangedBehaviorWarning)
    X, y = self._prepare_inputs(X, y, ensure_min_samples=2)
    num_constraints = self.num_constraints
    if num_constraints is None:
      num_classes = len(np.unique(y))
      num_constraints = 20 * num_classes**2

    c = Constraints(y)
    pos_neg = c.positive_negative_pairs(num_constraints,
                                        random_state=self.random_state)
    pairs, y = wrap_pairs(X, pos_neg)
    return _BaseITML._fit(self, pairs, y, bounds=bounds)<|MERGE_RESOLUTION|>--- conflicted
+++ resolved
@@ -299,7 +299,6 @@
            A positive definite (PD) matrix of shape
            (n_features, n_features), that will be used as such to set the
            prior.
-
   A0 : Not used
     .. deprecated:: 0.5.0
        `A0` was deprecated in version 0.5.0 and will
@@ -311,7 +310,9 @@
       tuples will be formed like this: X[indices].
   random_state : int or numpy.RandomState or None, optional (default=None)
       A pseudo random number generator object or a seed for it if int. If
-      ``prior='random'``, ``random_state`` is used to set the prior.
+      ``prior='random'``, ``random_state`` is used to set the prior. In any
+        case, `random_state` is also used to randomly sample constraints from
+        labels.
 
 
   Attributes
@@ -343,70 +344,6 @@
                num_labeled='deprecated', num_constraints=None,
                bounds='deprecated', prior='identity', A0='deprecated',
                verbose=False, preprocessor=None, random_state=None):
-<<<<<<< HEAD
-    """Initialize the supervised version of `ITML`.
-
-    `ITML_Supervised` creates pairs of similar sample by taking same class
-    samples, and pairs of dissimilar samples by taking different class
-    samples. It then passes these pairs to `ITML` for training.
-
-    Parameters
-    ----------
-    gamma : float, optional
-        value for slack variables
-    max_iter : int, optional
-    convergence_threshold : float, optional
-    num_labeled : Not used
-          .. deprecated:: 0.5.0
-             `num_labeled` was deprecated in version 0.5.0 and will
-             be removed in 0.6.0.
-    num_constraints: int, optional
-        number of constraints to generate
-    bounds : Not used
-           .. deprecated:: 0.5.0
-          `bounds` was deprecated in version 0.5.0 and will
-          be removed in 0.6.0. Set `bounds` at fit time instead :
-          `itml_supervised.fit(X, y, bounds=...)`
-
-    prior : string or numpy array, optional (default='identity')
-         Initialization of the Mahalanobis matrix. Possible options are
-         'identity', 'covariance', 'random', and a numpy array of shape
-         (n_features, n_features). For ITML, the prior should be strictly
-         positive definite (PD).
-
-         'identity'
-            An identity matrix of shape (n_features, n_features).
-
-         'covariance'
-            The inverse covariance matrix.
-
-         'random'
-            The prior will be a random SPD matrix of shape
-            `(n_features, n_features)`, generated using
-            `sklearn.datasets.make_spd_matrix`.
-
-         numpy array
-             A positive definite (PD) matrix of shape
-             (n_features, n_features), that will be used as such to set the
-             prior.
-
-    A0 : Not used
-      .. deprecated:: 0.5.0
-         `A0` was deprecated in version 0.5.0 and will
-         be removed in 0.6.0. Use 'prior' instead.
-    verbose : bool, optional
-        if True, prints information while learning
-    preprocessor : array-like, shape=(n_samples, n_features) or callable
-        The preprocessor to call to get tuples from indices. If array-like,
-        tuples will be formed like this: X[indices].
-    random_state : int or numpy.RandomState or None, optional (default=None)
-        A pseudo random number generator object or a seed for it if int. If
-        ``prior='random'``, ``random_state`` is used to set the prior. In any
-        case, `random_state` is also used to randomly sample constraints from
-        labels.
-    """
-=======
->>>>>>> 46a948a7
     _BaseITML.__init__(self, gamma=gamma, max_iter=max_iter,
                        convergence_threshold=convergence_threshold,
                        A0=A0, prior=prior, verbose=verbose,
