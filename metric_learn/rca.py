r"""
Relative Components Analysis(RCA)

RCA learns a full rank Mahalanobis distance metric based on a weighted sum of
in-chunklets covariance matrices. It applies a global linear transformation to
assign large weights to relevant dimensions and low weights to irrelevant
dimensions. Those relevant dimensions are estimated using "chunklets", subsets
of points that are known to belong to the same class.

Read more in the :ref:`User Guide <rca>`.

"""

from __future__ import absolute_import
import numpy as np
import warnings
from six.moves import xrange
from sklearn import decomposition
from sklearn.base import TransformerMixin
from sklearn.exceptions import ChangedBehaviorWarning

from .base_metric import MahalanobisMixin
from .constraints import Constraints


# mean center each chunklet separately
def _chunk_mean_centering(data, chunks):
  num_chunks = chunks.max() + 1
  chunk_mask = chunks != -1
  # We need to ensure the data is float so that we can substract the
  # mean on it
  chunk_data = data[chunk_mask].astype(float, copy=False)
  chunk_labels = chunks[chunk_mask]
  for c in xrange(num_chunks):
    mask = chunk_labels == c
    chunk_data[mask] -= chunk_data[mask].mean(axis=0)

  return chunk_mask, chunk_data


class RCA(MahalanobisMixin, TransformerMixin):
  """Relevant Components Analysis (RCA)

  Attributes
  ----------
  transformer_ : `numpy.ndarray`, shape=(num_dims, n_features)
      The learned linear transformation ``L``.
  """

  def __init__(self, num_dims=None, pca_comps='deprecated', preprocessor=None):
    """Initialize the learner.

    Parameters
    ----------
    num_dims : int, optional
        embedding dimension (default: original dimension of data)

    pca_comps : Not used
      .. deprecated:: 0.5.0
         `pca_comps` was deprecated in version 0.5.0 and will
         be removed in 0.6.0.

    preprocessor : array-like, shape=(n_samples, n_features) or callable
        The preprocessor to call to get tuples from indices. If array-like,
        tuples will be formed like this: X[indices].
    """
    self.num_dims = num_dims
    self.pca_comps = pca_comps
    super(RCA, self).__init__(preprocessor)

  def _check_dimension(self, rank, X):
    d = X.shape[1]
    if rank < d:
      warnings.warn('The inner covariance matrix is not invertible, '
                    'so the transformation matrix may contain Nan values. '
                    'You should reduce the dimensionality of your input,'
                    'for instance using sklearn.decomposition.PCA as a '
                    'preprocessing step.')

    if self.num_dims is None:
      dim = d
    elif self.num_dims <= 0:
      raise ValueError('Invalid embedding dimension: must be greater than 0.')
    elif self.num_dims > d:
      dim = d
      warnings.warn('num_dims (%d) must be smaller than '
                    'the data dimension (%d)' % (self.num_dims, d))
    else:
      dim = self.num_dims
    return dim

  def fit(self, X, chunks):
    """Learn the RCA model.

    Parameters
    ----------
    data : (n x d) data matrix
        Each row corresponds to a single instance
    chunks : (n,) array of ints
        When ``chunks[i] == -1``, point i doesn't belong to any chunklet.
        When ``chunks[i] == j``, point i belongs to chunklet j.
    """
<<<<<<< HEAD
    if self.pca_comps != 'deprecated':
      warnings.warn('"pca_comps" parameter is not used.'
                    ' It has been deprecated in version 0.5.0 and will be'
                    'removed in 0.6.0', DeprecationWarning)

    X = self._prepare_inputs(X, ensure_min_samples=2)
=======
    X, chunks = self._prepare_inputs(X, chunks, ensure_min_samples=2)
>>>>>>> 187b59e9

    warnings.warn("RCA will no longer be trained on a preprocessed version "
                  "of the input as before. If you want to do some "
                  "preprocessing, you should do it manually (you can also use "
                  "an sklearn.pipeline.Pipeline for instance). This warning "
                  "will disappear in version 0.6.0.",
                  ChangedBehaviorWarning)

<<<<<<< HEAD
    chunks = np.asanyarray(chunks, dtype=int)
    chunk_mask, chunked_data = _chunk_mean_centering(X, chunks)
=======
    chunk_mask, chunked_data = _chunk_mean_centering(X_t, chunks)
>>>>>>> 187b59e9

    inner_cov = np.atleast_2d(np.cov(chunked_data, rowvar=0, bias=1))
    dim = self._check_dimension(np.linalg.matrix_rank(inner_cov), X)

    # Fisher Linear Discriminant projection
    if dim < X.shape[1]:
      total_cov = np.cov(X[chunk_mask], rowvar=0)
      tmp = np.linalg.lstsq(total_cov, inner_cov)[0]
      vals, vecs = np.linalg.eig(tmp)
      inds = np.argsort(vals)[:dim]
      A = vecs[:, inds]
      inner_cov = np.atleast_2d(A.T.dot(inner_cov).dot(A))
      self.transformer_ = _inv_sqrtm(inner_cov).dot(A.T)
    else:
      self.transformer_ = _inv_sqrtm(inner_cov).T

    return self


def _inv_sqrtm(x):
  '''Computes x^(-1/2)'''
  vals, vecs = np.linalg.eigh(x)
  return (vecs / np.sqrt(vals)).dot(vecs.T)


class RCA_Supervised(RCA):
  """Supervised version of Relevant Components Analysis (RCA)

  Attributes
  ----------
  transformer_ : `numpy.ndarray`, shape=(num_dims, n_features)
      The learned linear transformation ``L``.
  """

  def __init__(self, num_dims=None, pca_comps='deprecated', num_chunks=100,
               chunk_size=2, preprocessor=None):
    """Initialize the supervised version of `RCA`.

    `RCA_Supervised` creates chunks of similar points by first sampling a
    class, taking `chunk_size` elements in it, and repeating the process
    `num_chunks` times.

    Parameters
    ----------
    num_dims : int, optional
        embedding dimension (default: original dimension of data)
    num_chunks: int, optional
    chunk_size: int, optional
    preprocessor : array-like, shape=(n_samples, n_features) or callable
        The preprocessor to call to get tuples from indices. If array-like,
        tuples will be formed like this: X[indices].
    """
    RCA.__init__(self, num_dims=num_dims, pca_comps=pca_comps,
                 preprocessor=preprocessor)
    self.num_chunks = num_chunks
    self.chunk_size = chunk_size

  def fit(self, X, y, random_state=np.random):
    """Create constraints from labels and learn the RCA model.
    Needs num_constraints specified in constructor.

    Parameters
    ----------
    X : (n x d) data matrix
        each row corresponds to a single instance
    y : (n) data labels
    random_state : a random.seed object to fix the random_state if needed.
    """
    X, y = self._prepare_inputs(X, y, ensure_min_samples=2)
    chunks = Constraints(y).chunks(num_chunks=self.num_chunks,
                                   chunk_size=self.chunk_size,
                                   random_state=random_state)
    return RCA.fit(self, X, chunks)<|MERGE_RESOLUTION|>--- conflicted
+++ resolved
@@ -100,16 +100,12 @@
         When ``chunks[i] == -1``, point i doesn't belong to any chunklet.
         When ``chunks[i] == j``, point i belongs to chunklet j.
     """
-<<<<<<< HEAD
     if self.pca_comps != 'deprecated':
       warnings.warn('"pca_comps" parameter is not used.'
                     ' It has been deprecated in version 0.5.0 and will be'
                     'removed in 0.6.0', DeprecationWarning)
 
-    X = self._prepare_inputs(X, ensure_min_samples=2)
-=======
     X, chunks = self._prepare_inputs(X, chunks, ensure_min_samples=2)
->>>>>>> 187b59e9
 
     warnings.warn("RCA will no longer be trained on a preprocessed version "
                   "of the input as before. If you want to do some "
@@ -118,12 +114,8 @@
                   "will disappear in version 0.6.0.",
                   ChangedBehaviorWarning)
 
-<<<<<<< HEAD
     chunks = np.asanyarray(chunks, dtype=int)
     chunk_mask, chunked_data = _chunk_mean_centering(X, chunks)
-=======
-    chunk_mask, chunked_data = _chunk_mean_centering(X_t, chunks)
->>>>>>> 187b59e9
 
     inner_cov = np.atleast_2d(np.cov(chunked_data, rowvar=0, bias=1))
     dim = self._check_dimension(np.linalg.matrix_rank(inner_cov), X)
