"""
Relative Components Analysis (RCA)
"""

from __future__ import absolute_import
import numpy as np
import warnings
from six.moves import xrange
from sklearn import decomposition
from sklearn.base import TransformerMixin
from sklearn.exceptions import ChangedBehaviorWarning

from ._util import _check_n_components
from .base_metric import MahalanobisMixin
from .constraints import Constraints


# mean center each chunklet separately
def _chunk_mean_centering(data, chunks):
  num_chunks = chunks.max() + 1
  chunk_mask = chunks != -1
  # We need to ensure the data is float so that we can substract the
  # mean on it
  chunk_data = data[chunk_mask].astype(float, copy=False)
  chunk_labels = chunks[chunk_mask]
  for c in xrange(num_chunks):
    mask = chunk_labels == c
    chunk_data[mask] -= chunk_data[mask].mean(axis=0)

  return chunk_mask, chunk_data


class RCA(MahalanobisMixin, TransformerMixin):
  """Relevant Components Analysis (RCA)

  RCA learns a full rank Mahalanobis distance metric based on a weighted sum of
  in-chunklets covariance matrices. It applies a global linear transformation
  to assign large weights to relevant dimensions and low weights to irrelevant
  dimensions. Those relevant dimensions are estimated using "chunklets",
  subsets of points that are known to belong to the same class.

  Read more in the :ref:`User Guide <rca>`.

  Parameters
  ----------
  n_components : int or None, optional (default=None)
      Dimensionality of reduced space (if None, defaults to dimension of X).

  num_dims : Not used

      .. deprecated:: 0.5.0
        `num_dims` was deprecated in version 0.5.0 and will
        be removed in 0.6.0. Use `n_components` instead.

  pca_comps : int, float, None or string
      Number of components to keep during PCA preprocessing.
      If None (default), does not perform PCA.
      If ``0 < pca_comps < 1``, it is used as
      the minimum explained variance ratio.
      See sklearn.decomposition.PCA for more details.

  preprocessor : array-like, shape=(n_samples, n_features) or callable
      The preprocessor to call to get tuples from indices. If array-like,
      tuples will be formed like this: X[indices].

  Examples
  --------
  >>> from metric_learn import RCA_Supervised
  >>> from sklearn.datasets import load_iris
  >>> iris_data = load_iris()
  >>> X = iris_data['data']
  >>> Y = iris_data['target']
  >>> rca = RCA_Supervised(num_chunks=30, chunk_size=2)
  >>> rca.fit(X, Y)

  References
  ------------------
  .. [1] `Adjustment learning and relevant component analysis
         <http://citeseerx.ist.\
psu.edu/viewdoc/download?doi=10.1.1.19.2871&rep=rep1&type=pdf>`_ Noam
         Shental, et al.


  Attributes
  ----------
  transformer_ : `numpy.ndarray`, shape=(n_components, n_features)
      The learned linear transformation ``L``.
  """

  def __init__(self, n_components=None, num_dims='deprecated',
<<<<<<< HEAD
               pca_comps=None, preprocessor=None):
=======
               pca_comps='deprecated', preprocessor=None):
    """Initialize the learner.

    Parameters
    ----------
    n_components : int or None, optional (default=None)
        Dimensionality of reduced space (if None, defaults to dimension of X).

    num_dims : Not used

        .. deprecated:: 0.5.0
          `num_dims` was deprecated in version 0.5.0 and will
          be removed in 0.6.0. Use `n_components` instead.

    pca_comps : Not used
      .. deprecated:: 0.5.0
         `pca_comps` was deprecated in version 0.5.0 and will
         be removed in 0.6.0.

    preprocessor : array-like, shape=(n_samples, n_features) or callable
        The preprocessor to call to get tuples from indices. If array-like,
        tuples will be formed like this: X[indices].
    """
>>>>>>> 85185175
    self.n_components = n_components
    self.num_dims = num_dims
    self.pca_comps = pca_comps
    super(RCA, self).__init__(preprocessor)

  def _check_dimension(self, rank, X):
    d = X.shape[1]
    if rank < d:
      warnings.warn('The inner covariance matrix is not invertible, '
                    'so the transformation matrix may contain Nan values. '
                    'You should reduce the dimensionality of your input,'
                    'for instance using `sklearn.decomposition.PCA` as a '
                    'preprocessing step.')

    dim = _check_n_components(d, self.n_components)
    return dim

  def fit(self, X, chunks):
    """Learn the RCA model.

    Parameters
    ----------
    data : (n x d) data matrix
        Each row corresponds to a single instance
    chunks : (n,) array of ints
        When ``chunks[i] == -1``, point i doesn't belong to any chunklet.
        When ``chunks[i] == j``, point i belongs to chunklet j.
    """
    if self.num_dims != 'deprecated':
      warnings.warn('"num_dims" parameter is not used.'
                    ' It has been deprecated in version 0.5.0 and will be'
                    ' removed in 0.6.0. Use "n_components" instead',
                    DeprecationWarning)

    if self.pca_comps != 'deprecated':
      warnings.warn(
        '"pca_comps" parameter is not used. '
        'It has been deprecated in version 0.5.0 and will be'
        'removed in 0.6.0. RCA will not do PCA preprocessing anymore. If '
        'you still want to do it, you could use '
        '`sklearn.decomposition.PCA` and an `sklearn.pipeline.Pipeline`.',
        DeprecationWarning)

    X, chunks = self._prepare_inputs(X, chunks, ensure_min_samples=2)

    warnings.warn(
      "RCA will no longer center the data before training. If you want "
      "to do some preprocessing, you should do it manually (you can also "
      "use an `sklearn.pipeline.Pipeline` for instance). This warning "
      "will disappear in version 0.6.0.", ChangedBehaviorWarning)

    chunks = np.asanyarray(chunks, dtype=int)
    chunk_mask, chunked_data = _chunk_mean_centering(X, chunks)

    inner_cov = np.atleast_2d(np.cov(chunked_data, rowvar=0, bias=1))
    dim = self._check_dimension(np.linalg.matrix_rank(inner_cov), X)

    # Fisher Linear Discriminant projection
    if dim < X.shape[1]:
      total_cov = np.cov(X[chunk_mask], rowvar=0)
      tmp = np.linalg.lstsq(total_cov, inner_cov)[0]
      vals, vecs = np.linalg.eig(tmp)
      inds = np.argsort(vals)[:dim]
      A = vecs[:, inds]
      inner_cov = np.atleast_2d(A.T.dot(inner_cov).dot(A))
      self.transformer_ = _inv_sqrtm(inner_cov).dot(A.T)
    else:
      self.transformer_ = _inv_sqrtm(inner_cov).T

    return self


def _inv_sqrtm(x):
  '''Computes x^(-1/2)'''
  vals, vecs = np.linalg.eigh(x)
  return (vecs / np.sqrt(vals)).dot(vecs.T)


class RCA_Supervised(RCA):
  """Supervised version of Relevant Components Analysis (RCA)

  `RCA_Supervised` creates chunks of similar points by first sampling a
  class, taking `chunk_size` elements in it, and repeating the process
  `num_chunks` times.

  Parameters
  ----------
  n_components : int or None, optional (default=None)
      Dimensionality of reduced space (if None, defaults to dimension of X).

  num_dims : Not used

      .. deprecated:: 0.5.0
        `num_dims` was deprecated in version 0.5.0 and will
        be removed in 0.6.0. Use `n_components` instead.

  num_chunks: int, optional
  chunk_size: int, optional
  preprocessor : array-like, shape=(n_samples, n_features) or callable
      The preprocessor to call to get tuples from indices. If array-like,
      tuples will be formed like this: X[indices].

  Attributes
  ----------
  transformer_ : `numpy.ndarray`, shape=(n_components, n_features)
      The learned linear transformation ``L``.
  """

  def __init__(self, num_dims='deprecated', n_components=None,
               pca_comps='deprecated', num_chunks=100, chunk_size=2,
               preprocessor=None):
    RCA.__init__(self, num_dims=num_dims, n_components=n_components,
                 pca_comps=pca_comps, preprocessor=preprocessor)
    self.num_chunks = num_chunks
    self.chunk_size = chunk_size

  def fit(self, X, y, random_state=np.random):
    """Create constraints from labels and learn the RCA model.
    Needs num_constraints specified in constructor.

    Parameters
    ----------
    X : (n x d) data matrix
        each row corresponds to a single instance
    y : (n) data labels
    random_state : a random.seed object to fix the random_state if needed.
    """
    X, y = self._prepare_inputs(X, y, ensure_min_samples=2)
    chunks = Constraints(y).chunks(num_chunks=self.num_chunks,
                                   chunk_size=self.chunk_size,
                                   random_state=random_state)
    return RCA.fit(self, X, chunks)<|MERGE_RESOLUTION|>--- conflicted
+++ resolved
@@ -52,12 +52,10 @@
         `num_dims` was deprecated in version 0.5.0 and will
         be removed in 0.6.0. Use `n_components` instead.
 
-  pca_comps : int, float, None or string
-      Number of components to keep during PCA preprocessing.
-      If None (default), does not perform PCA.
-      If ``0 < pca_comps < 1``, it is used as
-      the minimum explained variance ratio.
-      See sklearn.decomposition.PCA for more details.
+  pca_comps : Not used
+      .. deprecated:: 0.5.0
+      `pca_comps` was deprecated in version 0.5.0 and will
+      be removed in 0.6.0.
 
   preprocessor : array-like, shape=(n_samples, n_features) or callable
       The preprocessor to call to get tuples from indices. If array-like,
@@ -88,33 +86,7 @@
   """
 
   def __init__(self, n_components=None, num_dims='deprecated',
-<<<<<<< HEAD
-               pca_comps=None, preprocessor=None):
-=======
                pca_comps='deprecated', preprocessor=None):
-    """Initialize the learner.
-
-    Parameters
-    ----------
-    n_components : int or None, optional (default=None)
-        Dimensionality of reduced space (if None, defaults to dimension of X).
-
-    num_dims : Not used
-
-        .. deprecated:: 0.5.0
-          `num_dims` was deprecated in version 0.5.0 and will
-          be removed in 0.6.0. Use `n_components` instead.
-
-    pca_comps : Not used
-      .. deprecated:: 0.5.0
-         `pca_comps` was deprecated in version 0.5.0 and will
-         be removed in 0.6.0.
-
-    preprocessor : array-like, shape=(n_samples, n_features) or callable
-        The preprocessor to call to get tuples from indices. If array-like,
-        tuples will be formed like this: X[indices].
-    """
->>>>>>> 85185175
     self.n_components = n_components
     self.num_dims = num_dims
     self.pca_comps = pca_comps
