"""
Base module.
"""

from sklearn.base import BaseEstimator
from sklearn.utils.extmath import stable_cumsum
from sklearn.utils.validation import _is_arraylike, check_is_fitted
from sklearn.metrics import roc_auc_score, roc_curve, precision_recall_curve
import numpy as np
from abc import ABCMeta, abstractmethod
from ._util import ArrayIndexer, check_input, validate_vector
import warnings


class BaseMetricLearner(BaseEstimator, metaclass=ABCMeta):
  """
  Base class for all metric-learners.

  Parameters
  ----------
  preprocessor : array-like, shape=(n_samples, n_features) or callable
    The preprocessor to call to get tuples from indices. If array-like,
    tuples will be gotten like this: X[indices].
  """

  def __init__(self, preprocessor=None):
    self.preprocessor = preprocessor

  @abstractmethod
  def score_pairs(self, pairs):
    """
    .. deprecated:: 0.6.3 Refer to `pair_distance` and `pair_similarity`.

    .. warning::
        This method will be deleted in 0.6.4. Please refer to `pair_distance`
        or `pair_similarity`. This change will occur in order to add learners
        that don't necessarly learn a Mahalanobis distance.

    Returns the score between pairs
    (can be a similarity, or a distance/metric depending on the algorithm)

    Parameters
    ----------
    pairs : `numpy.ndarray`, shape=(n_samples, 2, n_features)
      3D array of pairs.

    Returns
    -------
    scores : `numpy.ndarray` of shape=(n_pairs,)
      The score of every pair.

    See Also
    --------
    get_metric : a method that returns a function to compute the metric between
      two points. The difference with `score_pairs` is that it works on two
      1D arrays and cannot use a preprocessor. Besides, the returned function
      is independent of the metric learner and hence is  not modified if the
      metric learner is.
    """

  @abstractmethod
  def pair_similarity(self, pairs):
    """
    .. versionadded:: 0.6.3 Compute the similarity score bewteen pairs

    Returns the similarity score between pairs. Depending on the algorithm,
    this method can return the learned similarity score between pairs,
    or the inverse of the distance learned between two pairs. The more the
    score, the more similar the pairs. All learners have access to this
    method.

    Parameters
    ----------
    pairs : `numpy.ndarray`, shape=(n_samples, 2, n_features)
      3D array of pairs.

    Returns
    -------
    scores : `numpy.ndarray` of shape=(n_pairs,)
      The score of every pair.

    See Also
    --------
    get_metric : a method that returns a function to compute the metric between
      two points. The difference with `pair_similarity` is that it works on two
      1D arrays and cannot use a preprocessor. Besides, the returned function
      is independent of the metric learner and hence is not modified if the
      metric learner is.
    """

  @abstractmethod
  def pair_distance(self, pairs):
    """
    .. versionadded:: 0.6.3 Compute the distance score between pairs

    Returns the distance score between pairs. For Mahalanobis learners, it
    returns the pseudo-distance bewtween pairs. It is not available for
    learners that does not learn a distance or pseudo-distance, an error
    will be shown instead.

    Parameters
    ----------
    pairs : `numpy.ndarray`, shape=(n_samples, 2, n_features)
      3D array of pairs.

    Returns
    -------
    scores : `numpy.ndarray` of shape=(n_pairs,)
      The score of every pair.

    See Also
    --------
    get_metric : a method that returns a function to compute the metric between
      two points. The difference with `pair_distance` is that it works on two
      1D arrays and cannot use a preprocessor. Besides, the returned function
      is independent of the metric learner and hence is  not modified if the
      metric learner is.
    """

  def _check_preprocessor(self):
    """Initializes the preprocessor"""
    if _is_arraylike(self.preprocessor):
      self.preprocessor_ = ArrayIndexer(self.preprocessor)
    elif callable(self.preprocessor) or self.preprocessor is None:
      self.preprocessor_ = self.preprocessor
    else:
      raise ValueError("Invalid type for the preprocessor: {}. You should "
                       "provide either None, an array-like object, "
                       "or a callable.".format(type(self.preprocessor)))

  def _prepare_inputs(self, X, y=None, type_of_inputs='classic',
                      **kwargs):
    """Initializes the preprocessor and processes inputs. See `check_input`
    for more details.

    Parameters
    ----------
    X : array-like
      The input data array to check.

    y : array-like
      The input labels array to check.

    type_of_inputs : `str` {'classic', 'tuples'}
      The type of inputs to check. If 'classic', the input should be
      a 2D array-like of points or a 1D array like of indicators of points. If
      'tuples', the input should be a 3D array-like of tuples or a 2D
      array-like of indicators of tuples.

    **kwargs : dict
      Arguments to pass to check_input.

    Returns
    -------
    X : `numpy.ndarray`
      The checked input data array.

    y : `numpy.ndarray` (optional)
      The checked input labels array.
    """
    self._check_preprocessor()

    check_is_fitted(self, ['preprocessor_'])
    return check_input(X, y,
                       type_of_inputs=type_of_inputs,
                       preprocessor=self.preprocessor_,
                       estimator=self,
                       tuple_size=getattr(self, '_tuple_size', None),
                       **kwargs)

  @abstractmethod
  def get_metric(self):
    """Returns a function that takes as input two 1D arrays and outputs the
    learned metric score on these two points. Depending on the algorithm, it
    can return the distance or similarity function between pairs. It always
    returns what the specific algorithm learns.

    This function will be independent from the metric learner that learned it
    (it will not be modified if the initial metric learner is modified),
    and it can be directly plugged into the `metric` argument of
    scikit-learn's estimators.

    Returns
    -------
    metric_fun : function
      The function described above.


    Examples
    --------
    .. doctest::

      >>> from metric_learn import NCA
      >>> from sklearn.datasets import make_classification
      >>> from sklearn.neighbors import KNeighborsClassifier
      >>> nca = NCA()
      >>> X, y = make_classification()
      >>> nca.fit(X, y)
      >>> knn = KNeighborsClassifier(metric=nca.get_metric())
      >>> knn.fit(X, y) # doctest: +NORMALIZE_WHITESPACE
      KNeighborsClassifier(algorithm='auto', leaf_size=30,
        metric=<function MahalanobisMixin.get_metric.<locals>.metric_fun
                at 0x...>,
        metric_params=None, n_jobs=None, n_neighbors=5, p=2,
        weights='uniform')

    See Also
    --------
    pair_distance : a method that returns the distance score between several
      pairs of points. Unlike `get_metric`, this is a method of the metric
      learner and therefore can change if the metric learner changes. Besides,
      it can use the metric learner's preprocessor, and works on concatenated
      arrays.

    pair_similarity : a method that returns the similarity score between
      several pairs of points. Unlike `get_metric`, this is a method of the
      metric learner and therefore can change if the metric learner changes.
      Besides, it can use the metric learner's preprocessor, and works on
      concatenated arrays.
    """


class MetricTransformer(metaclass=ABCMeta):

  @abstractmethod
  def transform(self, X):
    """Applies the metric transformation.

    Parameters
    ----------
    X : (n x d) matrix
      Data to transform.

    Returns
    -------
    transformed : (n x d) matrix
      Input data transformed to the metric space by :math:`XL^{\\top}`
    """


class BilinearMixin(BaseMetricLearner, metaclass=ABCMeta):
  r"""Bilinear similarity learning algorithms.

  Algorithm that learns a Bilinear (pseudo) similarity :math:`s_M(x, x')`,
  defined between two column vectors :math:`x` and :math:`x'` by: :math:
  `s_M(x, x') =  x M x'`, where :math:`M` is a learned matrix. This matrix
  is not guaranteed to be symmetric nor positive semi-definite (PSD). Thus
  it cannot be seen as learning a linear transformation of the original
  space like Mahalanobis learning algorithms.

  Attributes
  ----------
  components_ : `numpy.ndarray`, shape=(n_components, n_features)
    The learned bilinear matrix ``M``.
  """

  def score_pairs(self, pairs):
    dpr_msg = ("score_pairs will be deprecated in release 0.6.4. "
               "Use pair_similarity to compute similarities, or "
               "pair_distances to compute distances.")
    warnings.warn(dpr_msg, category=FutureWarning)
    return self.pair_similarity(pairs)

  def pair_distance(self, pairs):
    """
    Returns an error, as bilinear similarity learners don't learn a
    pseudo-distance nor a distance. In consecuence, the additive inverse
    of the bilinear similarity cannot be used as distance by construction.
    """
    msg = ("Bilinear similarity learners don't learn a distance, thus ",
           "this method is not implemented. Use pair_similarity to "
           "compute similarity between pairs")
    raise Exception(msg)

  def pair_similarity(self, pairs):
    r"""Returns the learned Bilinear similarity between pairs.

    This similarity is defined as: :math:`s_M(x, x') =  x^T M x'`
    where ``M`` is the learned Bilinear matrix, for every pair of points
    ``x`` and ``x'``.

    Parameters
    ----------
    pairs : array-like, shape=(n_pairs, 2, n_features) or (n_pairs, 2)
      3D Array of pairs to score, with each row corresponding to two points,
      for 2D array of indices of pairs if the similarity learner uses a
      preprocessor.

    Returns
    -------
    scores : `numpy.ndarray` of shape=(n_pairs,)
      The learned Bilinear similarity for every pair.

    See Also
    --------
    get_metric : a method that returns a function to compute the similarity
      between two points. The difference with `pair_similarity` is that it
      works on two 1D arrays and cannot use a preprocessor. Besides, the
      returned function is independent of the similarity learner and hence
      is not modified if the similarity learner is.

    :ref:`Bilinear_similarity` : The section of the project documentation
      that describes Bilinear similarity.
    """
    check_is_fitted(self, ['preprocessor_', 'components_'])
    pairs = check_input(pairs, type_of_inputs='tuples',
                        preprocessor=self.preprocessor_,
                        estimator=self, tuple_size=2)
    # Note: For bilinear order matters, dist(a,b) != dist(b,a)
    # We always choose first pair first, then second pair
    # (In contrast with Mahalanobis implementation)
    return np.sum(np.dot(pairs[:, 0, :], self.components_) * pairs[:, 1, :],
                  axis=-1)

  def get_metric(self):
    check_is_fitted(self, 'components_')
    components = self.components_.copy()

    def similarity_fun(u, v):
      """This function computes the similarity between u and v, according to the
      previously learned similarity.

      Parameters
      ----------
      u : array-like, shape=(n_features,)
        The first point involved in the similarity computation.

      v : array-like, shape=(n_features,)
        The second point involved in the similarity computation.

      Returns
      -------
      similarity : float
        The similarity between u and v according to the new similarity.
      """
      u = validate_vector(u)
      v = validate_vector(v)
      return np.dot(np.dot(u.T, components), v)

    return similarity_fun

  def get_bilinear_matrix(self):
    """Returns a copy of the Bilinear matrix learned by the similarity learner.

    Returns
    -------
    M : `numpy.ndarray`, shape=(n_features, n_features)
      The copy of the learned Bilinear matrix.
    """
    check_is_fitted(self, 'components_')
    return self.components_


class MahalanobisMixin(BaseMetricLearner, MetricTransformer,
                       metaclass=ABCMeta):
  r"""Mahalanobis metric learning algorithms.

  Algorithm that learns a Mahalanobis (pseudo) distance :math:`d_M(x, x')`,
  defined between two column vectors :math:`x` and :math:`x'` by: :math:`d_M(x,
  x') = \sqrt{(x-x')^T M (x-x')}`, where :math:`M` is a learned symmetric
  positive semi-definite (PSD) matrix. The metric between points can then be
  expressed as the euclidean distance between points embedded in a new space
  through a linear transformation. Indeed, the above matrix can be decomposed
  into the product of two transpose matrices (through SVD or Cholesky
  decomposition): :math:`d_M(x, x')^2 = (x-x')^T M (x-x') = (x-x')^T L^T L
  (x-x') = (L x - L x')^T (L x- L x')`

  Attributes
  ----------
  components_ : `numpy.ndarray`, shape=(n_components, n_features)
    The learned linear transformation ``L``.
  """

  def score_pairs(self, pairs):
    r"""
    .. deprecated:: 0.6.3
        This method is deprecated. Please use `pair_distance` instead.

    .. warning::
        This method will be deleted in 0.6.4. Please refer to `pair_distance`
        or `pair_similarity`. This change will occur in order to add learners
        that don't necessarly learn a Mahalanobis distance.

    Returns the learned Mahalanobis distance between pairs.

    This distance is defined as: :math:`d_M(x, x') = \\sqrt{(x-x')^T M (x-x')}`
    where ``M`` is the learned Mahalanobis matrix, for every pair of points
    ``x`` and ``x'``. This corresponds to the euclidean distance between
    embeddings of the points in a new space, obtained through a linear
    transformation. Indeed, we have also: :math:`d_M(x, x') = \\sqrt{(x_e -
    x_e')^T (x_e- x_e')}`, with :math:`x_e = L x` (See
    :class:`MahalanobisMixin`).

    Parameters
    ----------
    pairs : array-like, shape=(n_pairs, 2, n_features) or (n_pairs, 2)
      3D Array of pairs to score, with each row corresponding to two points,
      for 2D array of indices of pairs if the metric learner uses a
      preprocessor.

    Returns
    -------
    scores : `numpy.ndarray` of shape=(n_pairs,)
      The learned Mahalanobis distance for every pair.

    See Also
    --------
    get_metric : a method that returns a function to compute the metric between
      two points. The difference with `score_pairs` is that it works on two
      1D arrays and cannot use a preprocessor. Besides, the returned function
      is independent of the metric learner and hence is  not modified if the
      metric learner is.

    :ref:`mahalanobis_distances` : The section of the project documentation
      that describes Mahalanobis Distances.
    """
    dpr_msg = ("score_pairs will be deprecated in release 0.6.3. "
               "Use pair_similarity to compute similarities, or "
               "pair_distances to compute distances.")
    warnings.warn(dpr_msg, category=FutureWarning)
    return self.pair_distance(pairs)

  def pair_similarity(self, pairs):
    """
    Returns the inverse of the learned Mahalanobis distance between pairs.

    Parameters
    ----------
    pairs : array-like, shape=(n_pairs, 2, n_features) or (n_pairs, 2)
      3D Array of pairs to score, with each row corresponding to two points,
      for 2D array of indices of pairs if the metric learner uses a
      preprocessor.

    Returns
    -------
    scores : `numpy.ndarray` of shape=(n_pairs,)
      The inverse of the learned Mahalanobis distance for every pair.

    See Also
    --------
    get_metric : a method that returns a function to compute the metric between
      two points. The difference with `pair_similarity` is that it works on two
      1D arrays and cannot use a preprocessor. Besides, the returned function
      is independent of the metric learner and hence is not modified if the
      metric learner is.

    :ref:`mahalanobis_distances` : The section of the project documentation
      that describes Mahalanobis Distances.
    """
    return -1 * self.pair_distance(pairs)

  def pair_distance(self, pairs):
    """
    Returns the learned Mahalanobis distance between pairs.

    This distance is defined as: :math:`d_M(x, x') = \\sqrt{(x-x')^T M (x-x')}`
    where ``M`` is the learned Mahalanobis matrix, for every pair of points
    ``x`` and ``x'``. This corresponds to the euclidean distance between
    embeddings of the points in a new space, obtained through a linear
    transformation. Indeed, we have also: :math:`d_M(x, x') = \\sqrt{(x_e -
    x_e')^T (x_e- x_e')}`, with :math:`x_e = L x` (See
    :class:`MahalanobisMixin`).

    Parameters
    ----------
    pairs : array-like, shape=(n_pairs, 2, n_features) or (n_pairs, 2)
      3D Array of pairs to score, with each row corresponding to two points,
      for 2D array of indices of pairs if the metric learner uses a
      preprocessor.

    Returns
    -------
    scores : `numpy.ndarray` of shape=(n_pairs,)
      The learned Mahalanobis distance for every pair.

    See Also
    --------
    get_metric : a method that returns a function to compute the metric between
      two points. The difference with `pair_distance` is that it works on two
      1D arrays and cannot use a preprocessor. Besides, the returned function
      is independent of the metric learner and hence is  not modified if the
      metric learner is.

    :ref:`mahalanobis_distances` : The section of the project documentation
      that describes Mahalanobis Distances.
    """
    check_is_fitted(self, ['preprocessor_'])
    pairs = check_input(pairs, type_of_inputs='tuples',
                        preprocessor=self.preprocessor_,
                        estimator=self, tuple_size=2)
    pairwise_diffs = self.transform(pairs[:, 1, :] - pairs[:, 0, :])
    # (for MahalanobisMixin, the embedding is linear so we can just embed the
    # difference)
    return np.sqrt(np.sum(pairwise_diffs**2, axis=-1))

  def transform(self, X):
    """Embeds data points in the learned linear embedding space.

    Transforms samples in ``X`` into ``X_embedded``, samples inside a new
    embedding space such that: ``X_embedded = X.dot(L.T)``, where ``L`` is
    the learned linear transformation (See :class:`MahalanobisMixin`).

    Parameters
    ----------
    X : `numpy.ndarray`, shape=(n_samples, n_features)
      The data points to embed.

    Returns
    -------
    X_embedded : `numpy.ndarray`, shape=(n_samples, n_components)
      The embedded data points.
    """
    check_is_fitted(self, ['preprocessor_', 'components_'])
    X_checked = check_input(X, type_of_inputs='classic', estimator=self,
                            preprocessor=self.preprocessor_,
                            accept_sparse=True)
    return X_checked.dot(self.components_.T)

  def get_metric(self):
    check_is_fitted(self, 'components_')
    components_T = self.components_.T.copy()

    def metric_fun(u, v, squared=False):
      """This function computes the metric between u and v, according to the
      previously learned metric.

      Parameters
      ----------
      u : array-like, shape=(n_features,)
        The first point involved in the distance computation.

      v : array-like, shape=(n_features,)
        The second point involved in the distance computation.

      squared : `bool`
        If True, the function will return the squared metric between u and
        v, which is faster to compute.

      Returns
      -------
      distance : float
        The distance between u and v according to the new metric.
      """
      u = validate_vector(u)
      v = validate_vector(v)
      transformed_diff = (u - v).dot(components_T)
      dist = np.dot(transformed_diff, transformed_diff.T)
      if not squared:
        dist = np.sqrt(dist)
      return dist

    return metric_fun

  get_metric.__doc__ = BaseMetricLearner.get_metric.__doc__

  def get_mahalanobis_matrix(self):
    """Returns a copy of the Mahalanobis matrix learned by the metric learner.

    Returns
    -------
    M : `numpy.ndarray`, shape=(n_features, n_features)
      The copy of the learned Mahalanobis matrix.
    """
    check_is_fitted(self, 'components_')
    return self.components_.T.dot(self.components_)


class _PairsClassifierMixin(BaseMetricLearner):
  """Base class for pairs learners.

  Attributes
  ----------
  threshold_ : `float`
    If the distance metric between two points is lower than this threshold,
    points will be classified as similar, otherwise they will be
    classified as dissimilar.
  """

  _tuple_size = 2  # number of points in a tuple, 2 for pairs

  def predict(self, pairs):
    """Predicts the learned metric between input pairs. (For now it just
    calls decision function).

    Returns the learned metric value between samples in every pair. It should
    ideally be low for similar samples and high for dissimilar samples.

    Parameters
    ----------
    pairs : array-like, shape=(n_pairs, 2, n_features) or (n_pairs, 2)
      3D Array of pairs to predict, with each row corresponding to two
      points, or 2D array of indices of pairs if the metric learner uses a
      preprocessor.

    Returns
    -------
    y_predicted : `numpy.ndarray` of floats, shape=(n_constraints,)
      The predicted learned metric value between samples in every pair.
    """
    check_is_fitted(self, 'preprocessor_')

    if "threshold_" not in vars(self):
      msg = ("A threshold for this estimator has not been set, "
             "call its set_threshold or calibrate_threshold method.")
      raise AttributeError(msg)
    return 2 * (- self.decision_function(pairs) <= self.threshold_) - 1

  def decision_function(self, pairs):
    """Returns the decision function used to classify the pairs.

    Returns the opposite of the learned metric value between samples in every
    pair, to be consistent with scikit-learn conventions. Hence it should
    ideally be low for dissimilar samples and high for similar samples.
    This is the decision function that is used to classify pairs as similar
    (+1), or dissimilar (-1).

    Parameters
    ----------
    pairs : array-like, shape=(n_pairs, 2, n_features) or (n_pairs, 2)
      3D Array of pairs to predict, with each row corresponding to two
      points, or 2D array of indices of pairs if the metric learner uses a
      preprocessor.

    Returns
    -------
    y_predicted : `numpy.ndarray` of floats, shape=(n_constraints,)
      The predicted decision function value for each pair.
    """
    check_is_fitted(self, 'preprocessor_')
    pairs = check_input(pairs, type_of_inputs='tuples',
                        preprocessor=self.preprocessor_,
                        estimator=self, tuple_size=self._tuple_size)
    return self.pair_similarity(pairs)

  def score(self, pairs, y):
    """Computes score of pairs similarity prediction.

    Returns the ``roc_auc`` score of the fitted metric learner. It is
    computed in the following way: for every value of a threshold
    ``t`` we classify all pairs of samples where the predicted distance is
    inferior to ``t`` as belonging to the "similar" class, and the other as
    belonging to the "dissimilar" class, and we count false positive and
    true positives as in a classical ``roc_auc`` curve.

    Parameters
    ----------
    pairs : array-like, shape=(n_pairs, 2, n_features) or (n_pairs, 2)
      3D Array of pairs, with each row corresponding to two points,
      or 2D array of indices of pairs if the metric learner uses a
      preprocessor.

    y : array-like, shape=(n_constraints,)
      The corresponding labels.

    Returns
    -------
    score : float
      The ``roc_auc`` score.
    """
    return roc_auc_score(y, self.decision_function(pairs))

  def set_threshold(self, threshold):
    """Sets the threshold of the metric learner to the given value `threshold`.

    See more in the :ref:`User Guide <calibration>`.

    Parameters
    ----------
    threshold : float
      The threshold value we want to set. It is the value to which the
      predicted distance for test pairs will be compared. If they are superior
      to the threshold they will be classified as similar (+1),
      and dissimilar (-1) if not.

    Returns
    -------
    self : `_PairsClassifier`
      The pairs classifier with the new threshold set.
    """
    check_is_fitted(self, 'preprocessor_')

    self.threshold_ = threshold
    return self

  def calibrate_threshold(self, pairs_valid, y_valid, strategy='accuracy',
                          min_rate=None, beta=1.):
    """Decision threshold calibration for pairwise binary classification

    Method that calibrates the decision threshold (cutoff point) of the metric
    learner. This threshold will then be used when calling the method
    `predict`. The methods for picking cutoff points make use of traditional
    binary classification evaluation statistics such as the true positive and
    true negative rates and F-scores. The threshold will be found to maximize
    the chosen score on the validation set ``(pairs_valid, y_valid)``.

    See more in the :ref:`User Guide <calibration>`.

    Parameters
    ----------
    strategy : str, optional (default='accuracy')
      The strategy to use for choosing the cutoff threshold.

      'accuracy'
          Selects a decision threshold that maximizes the accuracy.
      'f_beta'
          Selects a decision threshold that maximizes the f_beta score,
          with beta given by the parameter `beta`.
      'max_tpr'
          Selects a decision threshold that yields the highest true positive
          rate with true negative rate at least equal to the value of the
          parameter `min_rate`.
      'max_tnr'
          Selects a decision threshold that yields the highest true negative
          rate with true positive rate at least equal to the value of the
          parameter `min_rate`.

    beta : float in [0, 1], optional (default=None)
      Beta value to be used in case strategy == 'f_beta'.

    min_rate : float in [0, 1] or None, (default=None)
      In case strategy is 'max_tpr' or 'max_tnr' this parameter must be set
      to specify the minimal value for the true negative rate or true positive
      rate respectively that needs to be achieved.

    pairs_valid : array-like, shape=(n_pairs_valid, 2, n_features)
      The validation set of pairs to use to set the threshold.

    y_valid : array-like, shape=(n_pairs_valid,)
      The labels of the pairs of the validation set to use to set the
      threshold. They must be +1 for positive pairs and -1 for negative pairs.

    References
    ----------
    .. [1] Receiver-operating characteristic (ROC) plots: a fundamental
           evaluation tool in clinical medicine, MH Zweig, G Campbell -
           Clinical chemistry, 1993

    .. [2] most of the code of this function is from scikit-learn's PR #10117

    See Also
    --------
    sklearn.calibration : scikit-learn's module for calibrating classifiers
    """
    check_is_fitted(self, 'preprocessor_')

    self._validate_calibration_params(strategy, min_rate, beta)

    pairs_valid, y_valid = self._prepare_inputs(pairs_valid, y_valid,
                                                type_of_inputs='tuples')

    n_samples = pairs_valid.shape[0]
    if strategy == 'accuracy':
      scores = self.decision_function(pairs_valid)
      scores_sorted_idces = np.argsort(scores)[::-1]
      scores_sorted = scores[scores_sorted_idces]
      # true labels ordered by decision_function value: (higher first)
      y_ordered = y_valid[scores_sorted_idces]
      # we need to add a threshold that will reject all points
      scores_sorted = np.concatenate([[scores_sorted[0] + 1], scores_sorted])

      # finds the threshold that maximizes the accuracy:
      cum_tp = stable_cumsum(y_ordered == 1)  # cumulative number of true
      # positives
      # we need to add the point where all samples are rejected:
      cum_tp = np.concatenate([[0.], cum_tp])
      cum_tn_inverted = stable_cumsum(y_ordered[::-1] == -1)
      cum_tn = np.concatenate([[0.], cum_tn_inverted])[::-1]
      cum_accuracy = (cum_tp + cum_tn) / n_samples
      imax = np.argmax(cum_accuracy)
      # we set the threshold to the lowest accepted score
      # note: we are working with negative distances but we want the threshold
      # to be with respect to the actual distances so we take minus sign
      self.threshold_ = - scores_sorted[imax]
      # note: if the best is to reject all points it's already one of the
      # thresholds (scores_sorted[0])
      return self

    if strategy == 'f_beta':
      precision, recall, thresholds = precision_recall_curve(
          y_valid, self.decision_function(pairs_valid), pos_label=1)

      # here the thresholds are decreasing
      # We ignore the warnings here, in the same taste as
      # https://github.com/scikit-learn/scikit-learn/blob/62d205980446a1abc1065
      # f4332fd74eee57fcf73/sklearn/metrics/classification.py#L1284
      with np.errstate(divide='ignore', invalid='ignore'):
        f_beta = ((1 + beta**2) * (precision * recall) /
                  (beta**2 * precision + recall))
      # We need to set nans to zero otherwise they will be considered higher
      # than the others (also discussed in https://github.com/scikit-learn/
      # scikit-learn/pull/10117/files#r262115773)
      f_beta[np.isnan(f_beta)] = 0.
      imax = np.argmax(f_beta)
      # we set the threshold to the lowest accepted score
      # note: we are working with negative distances but we want the threshold
      # to be with respect to the actual distances so we take minus sign
      self.threshold_ = - thresholds[imax]
      # Note: we don't need to deal with rejecting all points (i.e. threshold =
      # max_scores + 1), since this can never happen to be optimal
      # (see a more detailed discussion in test_calibrate_threshold_extreme)
      return self

    fpr, tpr, thresholds = roc_curve(y_valid,
                                     self.decision_function(pairs_valid),
                                     pos_label=1)
    # here the thresholds are decreasing
    fpr, tpr, thresholds = fpr, tpr, thresholds

    if strategy in ['max_tpr', 'max_tnr']:
      if strategy == 'max_tpr':
        indices = np.where(1 - fpr >= min_rate)[0]
        imax = np.argmax(tpr[indices])

      if strategy == 'max_tnr':
        indices = np.where(tpr >= min_rate)[0]
        imax = np.argmax(1 - fpr[indices])

      imax_valid = indices[imax]
      # note: we are working with negative distances but we want the threshold
      # to be with respect to the actual distances so we take minus sign
      if indices[imax] == len(thresholds):  # we want to accept everything
        self.threshold_ = - (thresholds[imax_valid] - 1)
      else:
        # thanks to roc_curve, the first point will always be max_scores
        # + 1, see: https://github.com/scikit-learn/scikit-learn/pull/13523
        self.threshold_ = - thresholds[imax_valid]
      return self

  @staticmethod
  def _validate_calibration_params(strategy='accuracy', min_rate=None,
                                   beta=1.):
    """Ensure that calibration parameters have allowed values"""
    if strategy not in ('accuracy', 'f_beta', 'max_tpr',
                        'max_tnr'):
      raise ValueError('Strategy can either be "accuracy", "f_beta" or '
                       '"max_tpr" or "max_tnr". Got "{}" instead.'
                       .format(strategy))
    if strategy == 'max_tpr' or strategy == 'max_tnr':
      if (min_rate is None or not isinstance(min_rate, (int, float)) or
              not min_rate >= 0 or not min_rate <= 1):
        raise ValueError('Parameter min_rate must be a number in'
                         '[0, 1]. '
                         'Got {} instead.'.format(min_rate))
    if strategy == 'f_beta':
      if beta is None or not isinstance(beta, (int, float)):
        raise ValueError('Parameter beta must be a real number. '
                         'Got {} instead.'.format(type(beta)))


class _TripletsClassifierMixin(BaseMetricLearner):
  """Base class for triplets learners.
  """

  _tuple_size = 3  # number of points in a tuple, 3 for triplets

  def predict(self, triplets):
    """Predicts the ordering between sample distances in input triplets.

    For each triplets, returns 1 if the first element is closer to the second
    than to the last and -1 if not.

    Parameters
    ----------
    triplets : array-like, shape=(n_triplets, 3, n_features) or (n_triplets, 3)
      3D array of triplets to predict, with each row corresponding to three
      points, or 2D array of indices of triplets if the metric learner
      uses a preprocessor.

    Returns
    -------
    prediction : `numpy.ndarray` of floats, shape=(n_constraints,)
      Predictions of the ordering of pairs, for each triplet.
    """
<<<<<<< HEAD
    prediction = np.sign(self.decision_function(triplets))
    if isinstance(self, BilinearMixin):
      return np.array([-1 if v == 0 else v for v in prediction])
    return prediction
=======
    return 2 * (self.decision_function(triplets) > 0) - 1
>>>>>>> 44be909b

  def decision_function(self, triplets):
    """Predicts differences between sample distances in input triplets.

    For each triplet (X_a, X_b, X_c) in the samples, computes the difference
    between the learned distance of the second pair (X_a, X_c) minus the
    learned distance of the first pair (X_a, X_b). The higher it is, the more
    probable it is that the pairs in the triplets are presented in the right
    order, i.e. that the label of the triplet is 1. The lower it is, the more
    probable it is that the label of the triplet is -1.

    Parameters
    ----------
    triplet : array-like, shape=(n_triplets, 3, n_features) or \
                  (n_triplets, 3)
      3D array of triplets to predict, with each row corresponding to three
      points, or 2D array of indices of triplets if the metric learner
      uses a preprocessor.

    Returns
    -------
    decision_function : `numpy.ndarray` of floats, shape=(n_constraints,)
      Metric differences.
    """
    check_is_fitted(self, 'preprocessor_')
    triplets = check_input(triplets, type_of_inputs='tuples',
                           preprocessor=self.preprocessor_,
                           estimator=self, tuple_size=self._tuple_size)
    return (self.pair_similarity(triplets[:, :2]) -
            self.pair_similarity(triplets[:, [0, 2]]))

  def score(self, triplets):
    """Computes score on input triplets.

    Returns the accuracy score of the following classification task: a triplet
    (X_a, X_b, X_c) is correctly classified if the predicted similarity between
    the first pair (X_a, X_b) is higher than that of the second pair (X_a, X_c)

    Parameters
    ----------
    triplets : array-like, shape=(n_triplets, 3, n_features) or \
                  (n_triplets, 3)
      3D array of triplets to score, with each row corresponding to three
      points, or 2D array of indices of triplets if the metric learner
      uses a preprocessor.

    Returns
    -------
    score : float
      The triplets score.
    """
    # Since the prediction is a vector of values in {-1, +1}, we need to
    # rescale them to {0, 1} to compute the accuracy using the mean (because
    # then 1 means a correctly classified result (pairs are in the right
    # order), and a 0 an incorrectly classified result (pairs are in the
    # wrong order).
    return self.predict(triplets).mean() / 2 + 0.5


class _QuadrupletsClassifierMixin(BaseMetricLearner):
  """Base class for quadruplets learners.
  """

  _tuple_size = 4  # number of points in a tuple, 4 for quadruplets

  def predict(self, quadruplets):
    """Predicts the ordering between sample distances in input quadruplets.

    For each quadruplet, returns 1 if the quadruplet is in the right order (
    first pair is more similar than second pair), and -1 if not.

    Parameters
    ----------
    quadruplets : array-like, shape=(n_quadruplets, 4, n_features) or \
                  (n_quadruplets, 4)
      3D Array of quadruplets to predict, with each row corresponding to four
      points, or 2D array of indices of quadruplets if the metric learner
      uses a preprocessor.

    Returns
    -------
    prediction : `numpy.ndarray` of floats, shape=(n_constraints,)
      Predictions of the ordering of pairs, for each quadruplet.
    """
    return np.sign(self.decision_function(quadruplets))

  def decision_function(self, quadruplets):
    """Predicts differences between sample distances in input quadruplets.

    For each quadruplet in the samples, computes the difference between the
    learned metric of the second pair minus the learned metric of the first
    pair. The higher it is, the more probable it is that the pairs in the
    quadruplet are presented in the right order, i.e. that the label of the
    quadruplet is 1. The lower it is, the more probable it is that the label of
    the quadruplet is -1.

    Parameters
    ----------
    quadruplets : array-like, shape=(n_quadruplets, 4, n_features) or \
                  (n_quadruplets, 4)
      3D Array of quadruplets to predict, with each row corresponding to four
      points, or 2D array of indices of quadruplets if the metric learner
      uses a preprocessor.

    Returns
    -------
    decision_function : `numpy.ndarray` of floats, shape=(n_constraints,)
      Metric differences.
    """
    check_is_fitted(self, 'preprocessor_')
    quadruplets = check_input(quadruplets, type_of_inputs='tuples',
                              preprocessor=self.preprocessor_,
                              estimator=self, tuple_size=self._tuple_size)
    return (self.pair_similarity(quadruplets[:, :2]) -
            self.pair_similarity(quadruplets[:, 2:]))

  def score(self, quadruplets):
    """Computes score on input quadruplets

    Returns the accuracy score of the following classification task: a record
    is correctly classified if the predicted similarity between the first two
    samples is higher than that of the last two.

    Parameters
    ----------
    quadruplets : array-like, shape=(n_quadruplets, 4, n_features) or \
                  (n_quadruplets, 4)
      3D Array of quadruplets to score, with each row corresponding to four
      points, or 2D array of indices of quadruplets if the metric learner
      uses a preprocessor.

    Returns
    -------
    score : float
      The quadruplets score.
    """
    # Since the prediction is a vector of values in {-1, +1}, we need to
    # rescale them to {0, 1} to compute the accuracy using the mean (because
    # then 1 means a correctly classified result (pairs are in the right
    # order), and a 0 an incorrectly classified result (pairs are in the
    # wrong order).
    return self.predict(quadruplets).mean() / 2 + 0.5<|MERGE_RESOLUTION|>--- conflicted
+++ resolved
@@ -871,14 +871,7 @@
     prediction : `numpy.ndarray` of floats, shape=(n_constraints,)
       Predictions of the ordering of pairs, for each triplet.
     """
-<<<<<<< HEAD
-    prediction = np.sign(self.decision_function(triplets))
-    if isinstance(self, BilinearMixin):
-      return np.array([-1 if v == 0 else v for v in prediction])
-    return prediction
-=======
     return 2 * (self.decision_function(triplets) > 0) - 1
->>>>>>> 44be909b
 
   def decision_function(self, triplets):
     """Predicts differences between sample distances in input triplets.
