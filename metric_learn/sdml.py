"""
Qi et al.
An efficient sparse metric learning in high-dimensional space via
L1-penalized log-determinant regularization.
ICML 2009

Adapted from https://gist.github.com/kcarnold/5439945
Paper: http://lms.comp.nus.edu.sg/sites/default/files/publication-attachments/icml09-guojun.pdf
"""

from __future__ import absolute_import
import warnings
import numpy as np
from sklearn.base import TransformerMixin
from sklearn.covariance import graph_lasso
from sklearn.utils.extmath import pinvh

from .base_metric import MahalanobisMixin, _PairsClassifierMixin
from .constraints import Constraints, wrap_pairs


class _BaseSDML(MahalanobisMixin):

  _tuple_size = 2  # constraints are pairs

  def __init__(self, balance_param=0.5, sparsity_param=0.01, use_cov=True,
               verbose=False, preprocessor=None):
    """
    Parameters
    ----------
    balance_param : float, optional
        trade off between sparsity and M0 prior

    sparsity_param : float, optional
        trade off between optimizer and sparseness (see graph_lasso)

    use_cov : bool, optional
        controls prior matrix, will use the identity if use_cov=False

    verbose : bool, optional
        if True, prints information while learning

    preprocessor : array-like, shape=(n_samples, n_features) or callable
        The preprocessor to call to get tuples from indices. If array-like,
        tuples will be gotten like this: X[indices].
    """
    self.balance_param = balance_param
    self.sparsity_param = sparsity_param
    self.use_cov = use_cov
    self.verbose = verbose
    super(_BaseSDML, self).__init__(preprocessor)

  def _fit(self, pairs, y):
    pairs, y = self._prepare_inputs(pairs, y,
                                    type_of_inputs='tuples')

    # set up prior M
    if self.use_cov:
      X = np.vstack({tuple(row) for row in pairs.reshape(-1, pairs.shape[2])})
      self.M_ = pinvh(np.cov(X, rowvar = False))
    else:
      self.M_ = np.identity(pairs.shape[2])
    diff = pairs[:, 0] - pairs[:, 1]
    loss_matrix = (diff.T * y).dot(diff)
    P = self.M_ + self.balance_param * loss_matrix
    emp_cov = pinvh(P)
    # hack: ensure positive semidefinite
    emp_cov = emp_cov.T.dot(emp_cov)
    _, self.M_ = graph_lasso(emp_cov, self.sparsity_param, verbose=self.verbose)

    self.transformer_ = self.transformer_from_metric(self.M_)
    return self


class SDML(_BaseSDML, _PairsClassifierMixin):
  """Sparse Distance Metric Learning (SDML)

  Attributes
  ----------
  transformer_ : `numpy.ndarray`, shape=(num_dims, n_features)
      The linear transformation ``L`` deduced from the learned Mahalanobis
      metric (See :meth:`transformer_from_metric`.)
  """

  def fit(self, pairs, y):
    """Learn the SDML model.

    Parameters
    ----------
    pairs: array-like, shape=(n_constraints, 2, n_features) or
           (n_constraints, 2)
        3D Array of pairs with each row corresponding to two points,
        or 2D array of indices of pairs if the metric learner uses a
        preprocessor.
    y: array-like, of shape (n_constraints,)
        Labels of constraints. Should be -1 for dissimilar pair, 1 for similar.

    Returns
    -------
    self : object
        Returns the instance.
    """
    return self._fit(pairs, y)


class SDML_Supervised(_BaseSDML, TransformerMixin):
  """Supervised version of Sparse Distance Metric Learning (SDML)

  Attributes
  ----------
  transformer_ : `numpy.ndarray`, shape=(num_dims, n_features)
      The linear transformation ``L`` deduced from the learned Mahalanobis
      metric (See :meth:`transformer_from_metric`.)
  """

  def __init__(self, balance_param=0.5, sparsity_param=0.01, use_cov=True,
<<<<<<< HEAD
               num_labeled='deprecated', num_constraints=None, verbose=False):
=======
               num_labeled=np.inf, num_constraints=None, verbose=False,
               preprocessor=None):
>>>>>>> 23d07466
    """Initialize the supervised version of `SDML`.

    `SDML_Supervised` creates pairs of similar sample by taking same class
    samples, and pairs of dissimilar samples by taking different class
    samples. It then passes these pairs to `SDML` for training.
    Parameters
    ----------
    balance_param : float, optional
        trade off between sparsity and M0 prior
    sparsity_param : float, optional
        trade off between optimizer and sparseness (see graph_lasso)
    use_cov : bool, optional
        controls prior matrix, will use the identity if use_cov=False
    num_labeled : Not used
      .. deprecated:: 0.5.0
         `num_labeled` was deprecated in version 0.5.0 and will
         be removed in 0.6.0.
    num_constraints : int, optional
        number of constraints to generate
    verbose : bool, optional
        if True, prints information while learning
    preprocessor : array-like, shape=(n_samples, n_features) or callable
        The preprocessor to call to get tuples from indices. If array-like,
        tuples will be formed like this: X[indices].
    """
    _BaseSDML.__init__(self, balance_param=balance_param,
                       sparsity_param=sparsity_param, use_cov=use_cov,
                       verbose=verbose, preprocessor=preprocessor)
    self.num_labeled = num_labeled
    self.num_constraints = num_constraints

  def fit(self, X, y, random_state=np.random):
    """Create constraints from labels and learn the SDML model.

    Parameters
    ----------
    X : array-like, shape (n, d)
        data matrix, where each row corresponds to a single instance
    y : array-like, shape (n,)
        data labels, one for each instance
    random_state : {numpy.random.RandomState, int}, optional
        Random number generator or random seed. If not given, the singleton
        numpy.random will be used.

    Returns
    -------
    self : object
        Returns the instance.
    """
<<<<<<< HEAD
    if self.num_labeled != 'deprecated':
      warnings.warn('"num_labeled" parameter is not used.'
                    ' It has been deprecated in version 0.4 and will be'
                    'removed in 0.5', DeprecationWarning)
    y = check_array(y, ensure_2d=False)
=======
    X, y = self._prepare_inputs(X, y, ensure_min_samples=2)
>>>>>>> 23d07466
    num_constraints = self.num_constraints
    if num_constraints is None:
      num_classes = len(np.unique(y))
      num_constraints = 20 * num_classes**2

<<<<<<< HEAD
    c = Constraints(y)
    adj = c.adjacency_matrix(num_constraints, random_state=random_state)
    return SDML.fit(self, X, adj)
=======
    c = Constraints.random_subset(y, self.num_labeled,
                                  random_state=random_state)
    pos_neg = c.positive_negative_pairs(num_constraints,
                                        random_state=random_state)
    pairs, y = wrap_pairs(X, pos_neg)
    return _BaseSDML._fit(self, pairs, y)
>>>>>>> 23d07466
<|MERGE_RESOLUTION|>--- conflicted
+++ resolved
@@ -114,12 +114,8 @@
   """
 
   def __init__(self, balance_param=0.5, sparsity_param=0.01, use_cov=True,
-<<<<<<< HEAD
-               num_labeled='deprecated', num_constraints=None, verbose=False):
-=======
-               num_labeled=np.inf, num_constraints=None, verbose=False,
+               num_labeled='deprecated', num_constraints=None, verbose=False,
                preprocessor=None):
->>>>>>> 23d07466
     """Initialize the supervised version of `SDML`.
 
     `SDML_Supervised` creates pairs of similar sample by taking same class
@@ -169,29 +165,18 @@
     self : object
         Returns the instance.
     """
-<<<<<<< HEAD
     if self.num_labeled != 'deprecated':
       warnings.warn('"num_labeled" parameter is not used.'
                     ' It has been deprecated in version 0.4 and will be'
                     'removed in 0.5', DeprecationWarning)
-    y = check_array(y, ensure_2d=False)
-=======
     X, y = self._prepare_inputs(X, y, ensure_min_samples=2)
->>>>>>> 23d07466
     num_constraints = self.num_constraints
     if num_constraints is None:
       num_classes = len(np.unique(y))
       num_constraints = 20 * num_classes**2
 
-<<<<<<< HEAD
     c = Constraints(y)
-    adj = c.adjacency_matrix(num_constraints, random_state=random_state)
-    return SDML.fit(self, X, adj)
-=======
-    c = Constraints.random_subset(y, self.num_labeled,
-                                  random_state=random_state)
     pos_neg = c.positive_negative_pairs(num_constraints,
                                         random_state=random_state)
     pairs, y = wrap_pairs(X, pos_neg)
-    return _BaseSDML._fit(self, pairs, y)
->>>>>>> 23d07466
+    return _BaseSDML._fit(self, pairs, y)