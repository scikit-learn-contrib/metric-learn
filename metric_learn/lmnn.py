--- conflicted
+++ resolved
@@ -20,27 +20,16 @@
 from sklearn.metrics import euclidean_distances
 from sklearn.base import TransformerMixin
 
-<<<<<<< HEAD
-from ._util import _initialize_transformer
-=======
-from ._util import _check_n_components
->>>>>>> 3899653b
+from ._util import _initialize_transformer, _check_n_components
 from .base_metric import MahalanobisMixin
 
 
 # commonality between LMNN implementations
 class _base_LMNN(MahalanobisMixin, TransformerMixin):
-<<<<<<< HEAD
   def __init__(self, init='auto', k=3, min_iter=50, max_iter=1000,
                learn_rate=1e-7, regularization=0.5, convergence_tol=0.001,
-               use_pca=True, num_dims=None,
-               verbose=False, preprocessor=None, random_state=None):
-=======
-  def __init__(self, k=3, min_iter=50, max_iter=1000, learn_rate=1e-7,
-               regularization=0.5, convergence_tol=0.001, use_pca=True,
-               verbose=False, preprocessor=None, n_components=None,
-               num_dims='deprecated'):
->>>>>>> 3899653b
+               use_pca=True, verbose=False, preprocessor=None,
+               n_components=None, num_dims='deprecated', random_state=None):
     """Initialize the LMNN object.
 
     Parameters
@@ -51,39 +40,39 @@
         (n_features_a, n_features_b).
 
         'auto'
-            Depending on ``num_dims``, the most reasonable initialization
-            will be chosen. If ``num_dims <= n_classes`` we use 'lda', as
+            Depending on ``n_components``, the most reasonable initialization
+            will be chosen. If ``n_components <= n_classes`` we use 'lda', as
             it uses labels information. If not, but
-            ``num_dims < min(n_features, n_samples)``, we use 'pca', as
+            ``n_components < min(n_features, n_samples)``, we use 'pca', as
             it projects data in meaningful directions (those of higher
             variance). Otherwise, we just use 'identity'.
 
         'pca'
-            ``num_dims`` principal components of the inputs passed
+            ``n_components`` principal components of the inputs passed
             to :meth:`fit` will be used to initialize the transformation.
             (See `sklearn.decomposition.PCA`)
 
         'lda'
-            ``min(num_dims, n_classes)`` most discriminative
+            ``min(n_components, n_classes)`` most discriminative
             components of the inputs passed to :meth:`fit` will be used to
-            initialize the transformation. (If ``num_dims > n_classes``,
+            initialize the transformation. (If ``n_components > n_classes``,
             the rest of the components will be zero.) (See
             `sklearn.discriminant_analysis.LinearDiscriminantAnalysis`)
 
         'identity'
-            If ``num_dims`` is strictly smaller than the
+            If ``n_components`` is strictly smaller than the
             dimensionality of the inputs passed to :meth:`fit`, the identity
-            matrix will be truncated to the first ``num_dims`` rows.
+            matrix will be truncated to the first ``n_components`` rows.
 
         'random'
             The initial transformation will be a random array of shape
-            `(num_dims, n_features)`. Each value is sampled from the
+            `(n_components, n_features)`. Each value is sampled from the
             standard normal distribution.
 
         numpy array
             n_features_b must match the dimensionality of the inputs passed to
             :meth:`fit` and n_features_a must be less than or equal to that.
-            If ``num_dims`` is not None, n_features_a must match it.
+            If ``n_components`` is not None, n_features_a must match it.
 
     k : int, optional
         Number of neighbors to consider, not including self-edges.
@@ -95,22 +84,20 @@
         The preprocessor to call to get tuples from indices. If array-like,
         tuples will be formed like this: X[indices].
 
-<<<<<<< HEAD
+    n_components : int or None, optional (default=None)
+        Dimensionality of reduced space (if None, defaults to dimension of X).
+
+    num_dims : Not used
+
+        .. deprecated:: 0.5.0
+          `num_dims` was deprecated in version 0.5.0 and will
+          be removed in 0.6.0. Use `n_components` instead.
+
     random_state : int or numpy.RandomState or None, optional (default=None)
         A pseudo random number generator object or a seed for it if int. If
         ``init='random'``, ``random_state`` is used to initialize the random
         transformation. If ``init='pca'``, ``random_state`` is passed as an
         argument to PCA when initializing the transformation.
-=======
-    n_components : int or None, optional (default=None)
-        Dimensionality of reduced space (if None, defaults to dimension of X).
-
-    num_dims : Not used
-
-        .. deprecated:: 0.5.0
-          `num_dims` was deprecated in version 0.5.0 and will
-          be removed in 0.6.0. Use `n_components` instead.
->>>>>>> 3899653b
     """
     self.init = init
     self.k = k
@@ -120,14 +107,10 @@
     self.regularization = regularization
     self.convergence_tol = convergence_tol
     self.use_pca = use_pca
-    self.num_dims = num_dims  # FIXME Tmp fix waiting for #167 to be merged:
     self.verbose = verbose
-<<<<<<< HEAD
-    self.random_state = random_state
-=======
     self.n_components = n_components
     self.num_dims = num_dims
->>>>>>> 3899653b
+    self.random_state = random_state
     super(_base_LMNN, self).__init__(preprocessor)
 
 
@@ -146,27 +129,15 @@
 
     X, y = self._prepare_inputs(X, y, dtype=float,
                                 ensure_min_samples=2)
-<<<<<<< HEAD
-    num_pts, num_dims = X.shape
-    # FIXME Tmp fix waiting for #167 to be merged:
-    n_dims = self.num_dims if self.num_dims is not None else num_dims
-=======
     num_pts, d = X.shape
     output_dim = _check_n_components(d, self.n_components)
->>>>>>> 3899653b
     unique_labels, label_inds = np.unique(y, return_inverse=True)
     if len(label_inds) != num_pts:
       raise ValueError('Must have one label per point.')
     self.labels_ = np.arange(len(unique_labels))
-<<<<<<< HEAD
-    self.transformer_ = _initialize_transformer(n_dims, X, y, self.init,
+    self.transformer_ = _initialize_transformer(output_dim, X, y, self.init,
                                                 self.verbose,
                                                 self.random_state)
-=======
-    if self.use_pca:
-      warnings.warn('use_pca does nothing for the python_LMNN implementation')
-    self.transformer_ = np.eye(output_dim, d)
->>>>>>> 3899653b
     required_k = np.bincount(label_inds).min()
     if self.k > required_k:
       raise ValueError('not enough class labels for specified k'
