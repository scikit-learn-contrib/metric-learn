"""
Metric Learning for Kernel Regression (MLKR), Weinberger et al.,

MLKR is an algorithm for supervised metric learning, which learns a distance
function by directly minimising the leave-one-out regression error. This
algorithm can also be viewed as a supervised variation of PCA and can be used
for dimensionality reduction and high dimensional data visualization.
"""
from __future__ import division, print_function
import numpy as np
from scipy.optimize import minimize
from scipy.spatial.distance import pdist, squareform
from sklearn.decomposition import PCA
from sklearn.exceptions import NotFittedError
from sklearn.utils.validation import check_X_y, check_array

<<<<<<< HEAD
from .base_metric import BaseMetricLearner, MahalanobisMixin
=======
from .base_metric import BaseMetricLearner, MetricTransformer
>>>>>>> 24b0defb

EPS = np.finfo(float).eps


<<<<<<< HEAD
class MLKR(BaseMetricLearner, MahalanobisMixin):
=======
class MLKR(BaseMetricLearner, MetricTransformer):
>>>>>>> 24b0defb
  """Metric Learning for Kernel Regression (MLKR)"""
  def __init__(self, num_dims=None, A0=None, epsilon=0.01, alpha=0.0001,
               max_iter=1000):
    """
    Initialize MLKR.

    Parameters
    ----------
    num_dims : int, optional
        Dimensionality of reduced space (defaults to dimension of X)

    A0: array-like, optional
        Initialization of transformation matrix. Defaults to PCA loadings.

    epsilon: float, optional
        Step size for congujate gradient descent.

    alpha: float, optional
        Stopping criterion for congujate gradient descent.

    max_iter: int, optional
        Cap on number of congugate gradient iterations.
    """
    self.num_dims = num_dims
    self.A0 = A0
    self.epsilon = epsilon
    self.alpha = alpha
    self.max_iter = max_iter

  def _process_inputs(self, X, y):
      self.X_, y = check_X_y(X, y)
      n, d = self.X_.shape
      if y.shape[0] != n:
          raise ValueError('Data and label lengths mismatch: %d != %d'
                           % (n, y.shape[0]))

      A = self.A0
      m = self.num_dims
      if m is None:
          m = d
      if A is None:
          # initialize to PCA transformation matrix
          # note: not the same as n_components=m !
          A = PCA().fit(X).components_.T[:m]
      elif A.shape != (m, d):
          raise ValueError('A0 needs shape (%d,%d) but got %s' % (
              m, d, A.shape))
      return self.X_, y, A

  def fit(self, X, y):
      """
      Fit MLKR model

      Parameters
      ----------
      X : (n x d) array of samples
      y : (n) data labels
      """
      X, y, A = self._process_inputs(X, y)

      # note: this line takes (n*n*d) memory!
      # for larger datasets, we'll need to compute dX as we go
      dX = (X[None] - X[:, None]).reshape((-1, X.shape[1]))

      res = minimize(_loss, A.ravel(), (X, y, dX), method='CG', jac=True,
                     tol=self.alpha,
                     options=dict(maxiter=self.max_iter, eps=self.epsilon))
      self.transformer_ = res.x.reshape(A.shape)
      self.n_iter_ = res.nit
      return self

  def transformer(self):
      return self.transformer_

  @property
  def metric_(self):
    if hasattr(self, 'transformer_'):
      return self.transformer_.T.dot(self.transformer_)  # in this case the
      # estimator is fitted
    elif self.A0 is not None:
      return check_array(self.A0.T.dot(self.A0))
    else:  # extracted from scikit-learn's check_is_fitted function
      msg = ("This %(name)s instance is not fitted yet, and is neither "
             "initialized with an explicit matrix. Call 'fit' with appropriate"
             " arguments before using this method, or initialize the metric_ "
             "with ``A0`` equals a matrix, not None.")
      raise NotFittedError(msg % {'name': type(self).__name__})


def _loss(flatA, X, y, dX):
  A = flatA.reshape((-1, X.shape[1]))
  dist = pdist(X, metric='mahalanobis', VI=A.T.dot(A))
  K = squareform(np.exp(-dist**2))
  denom = np.maximum(K.sum(axis=0), EPS)
  yhat = K.dot(y) / denom
  ydiff = yhat - y
  cost = (ydiff**2).sum()

  # also compute the gradient
  np.fill_diagonal(K, 1)
  W = 2 * K * (np.outer(ydiff, ydiff) / denom)
  # note: this is the part that the matlab impl drops to C for
  M = (dX.T * W.ravel()).dot(dX)
  grad = 2 * A.dot(M)
  return cost, grad.ravel()<|MERGE_RESOLUTION|>--- conflicted
+++ resolved
@@ -14,20 +14,14 @@
 from sklearn.exceptions import NotFittedError
 from sklearn.utils.validation import check_X_y, check_array
 
-<<<<<<< HEAD
-from .base_metric import BaseMetricLearner, MahalanobisMixin
-=======
-from .base_metric import BaseMetricLearner, MetricTransformer
->>>>>>> 24b0defb
+from .base_metric import (BaseMetricLearner, MahalanobisMixin,
+                          MetricTransformer)
 
 EPS = np.finfo(float).eps
 
 
-<<<<<<< HEAD
-class MLKR(BaseMetricLearner, MahalanobisMixin):
-=======
-class MLKR(BaseMetricLearner, MetricTransformer):
->>>>>>> 24b0defb
+class MLKR(BaseMetricLearner, MahalanobisMixin,
+           MetricTransformer):
   """Metric Learning for Kernel Regression (MLKR)"""
   def __init__(self, num_dims=None, A0=None, epsilon=0.01, alpha=0.0001,
                max_iter=1000):
