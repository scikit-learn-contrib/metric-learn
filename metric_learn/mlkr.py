--- conflicted
+++ resolved
@@ -84,23 +84,13 @@
       """
       X, y, A = self._process_inputs(X, y)
 
-<<<<<<< HEAD
       # Measure the total training time
       train_time = time.time()
 
-      # note: this line takes (n*n*d) memory!
-      # for larger datasets, we'll need to compute dX as we go
-      dX = (X[None] - X[:, None]).reshape((-1, X.shape[1]))
-
       self.n_iter_ = 0
-      res = minimize(self._loss, A.ravel(), (X, y, dX), method='L-BFGS-B',
+      res = minimize(self._loss, A.ravel(), (X, y), method='L-BFGS-B',
                      jac=True, tol=self.tol,
                      options=dict(maxiter=self.max_iter))
-=======
-      res = minimize(_loss, A.ravel(), (X, y), method='CG', jac=True,
-                     tol=self.alpha,
-                     options=dict(maxiter=self.max_iter, eps=self.epsilon))
->>>>>>> b60b72b1
       self.transformer_ = res.x.reshape(A.shape)
 
       # Stop timer
@@ -118,7 +108,6 @@
   def transformer(self):
       return self.transformer_
 
-<<<<<<< HEAD
   def _loss(self, flatA, X, y, dX):
 
     if self.n_iter_ == 0 and self.verbose:
@@ -135,18 +124,17 @@
 
     A = flatA.reshape((-1, X.shape[1]))
     dist = pdist(X, metric='mahalanobis', VI=A.T.dot(A))
-    K = squareform(np.exp(-dist**2))
-    denom = np.maximum(K.sum(axis=0), EPS)
-    yhat = K.dot(y) / denom
+    dist = squareform(dist ** 2)
+    np.fill_diagonal(dist, np.inf)
+    softmax = np.exp(- dist - logsumexp(- dist, axis=1)[:, np.newaxis])
+    yhat = softmax.dot(y)
     ydiff = yhat - y
-    cost = (ydiff**2).sum()
+    cost = (ydiff ** 2).sum()
 
     # also compute the gradient
-    np.fill_diagonal(K, 1)
-    W = 2 * K * (np.outer(ydiff, ydiff) / denom)
-    # note: this is the part that the matlab impl drops to C for
-    M = (dX.T * W.ravel()).dot(dX)
-    grad = 2 * A.dot(M)
+    W = softmax * ydiff[:, np.newaxis] * (yhat[:, np.newaxis] - y)
+    X_emb_t = A.dot(X.T)
+    grad = 4 * (X_emb_t * W.sum(axis=0) - X_emb_t.dot(W + W.T)).dot(X)
 
     if self.verbose:
       start_time = time.time() - start_time
@@ -158,22 +146,4 @@
 
     self.n_iter_ += 1
 
-    return cost, grad.ravel()
-=======
-
-def _loss(flatA, X, y):
-  A = flatA.reshape((-1, X.shape[1]))
-  dist = pdist(X, metric='mahalanobis', VI=A.T.dot(A))
-  dist = squareform(dist ** 2)
-  np.fill_diagonal(dist, np.inf)
-  softmax = np.exp(- dist - logsumexp(- dist, axis=1)[:, np.newaxis])
-  yhat = softmax.dot(y)
-  ydiff = yhat - y
-  cost = (ydiff**2).sum()
-
-  # also compute the gradient
-  W = softmax * ydiff[:, np.newaxis] * (yhat[:, np.newaxis] - y)
-  X_emb_t = A.dot(X.T)
-  grad = 4 * (X_emb_t * W.sum(axis=0) - X_emb_t.dot(W + W.T)).dot(X)
-  return cost, grad.ravel()
->>>>>>> b60b72b1
+    return cost, grad.ravel()