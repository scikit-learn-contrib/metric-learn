--- conflicted
+++ resolved
@@ -12,11 +12,7 @@
 from scipy.optimize import minimize
 from sklearn.metrics import pairwise_distances
 from sklearn.utils.validation import check_X_y
-<<<<<<< HEAD
 from sklearn.exceptions import ConvergenceWarning
-=======
-from numpy.linalg import multi_dot
->>>>>>> acca5678
 
 try:  # scipy.misc.logsumexp is deprecated in scipy 1.0.0
     from scipy.special import logsumexp
@@ -149,9 +145,9 @@
 
     # Compute gradient of loss w.r.t. `transform`
     weighted_p_ij = masked_p_ij - p_ij * p
-<<<<<<< HEAD
-    gradient = 2 * (X_embedded.T.dot(weighted_p_ij + weighted_p_ij.T) -
-                    X_embedded.T * weighted_p_ij.sum(axis=0)).dot(X)
+    weighted_p_ij_sym = weighted_p_ij + weighted_p_ij.T
+    np.fill_diagonal(weighted_p_ij_sym, - weighted_p_ij.sum(axis=0))
+    gradient = 2 * (X_embedded.T.dot(weighted_p_ij_sym)).dot(X)
 
     if self.verbose:
         start_time = time.time() - start_time
@@ -162,10 +158,4 @@
         sys.stdout.flush()
 
     self.n_iter_ += 1
-
-=======
-    weighted_p_ij_sym = weighted_p_ij + weighted_p_ij.T
-    np.fill_diagonal(weighted_p_ij_sym, - weighted_p_ij.sum(axis=0))
-    gradient = 2 * (X_embedded.T.dot(weighted_p_ij_sym)).dot(X)
->>>>>>> acca5678
     return sign * loss, sign * gradient.ravel()