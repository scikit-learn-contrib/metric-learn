"""
Tests all functionality for Bilinear learners. Correctness, use cases,
warnings, etc.
"""
from itertools import product
from scipy.linalg import eigh
import numpy as np
from numpy.testing import assert_array_almost_equal, assert_array_equal
from numpy.linalg import LinAlgError
import pytest
<<<<<<< HEAD
from metric_learn._util import (make_context,
                                _initialize_similarity_bilinear,
                                _check_sdp_from_eigen)
=======
>>>>>>> ade34ccb
from sklearn import clone
from sklearn.datasets import make_spd_matrix
from sklearn.utils import check_random_state
from metric_learn.sklearn_shims import set_random_state
from test.test_utils import metric_learners_b, ids_metric_learners_b, \
  remove_y, IdentityBilinearLearner, build_classification, build_triplets

RNG = check_random_state(0)


@pytest.mark.parametrize('estimator, build_dataset', metric_learners_b,
                         ids=ids_metric_learners_b)
def test_same_similarity_with_two_methods(estimator, build_dataset):
  """"
  Tests that pair_score() and get_metric() give consistent results.
  In both cases, the results must match for the same input.
  Tests it for 'n_pairs' sampled from 'n' d-dimentional arrays.
  """
  input_data, labels, _, X = build_dataset()
  n_samples = 20
  X = X[:n_samples]
  model = clone(estimator)
  set_random_state(model)
  model.fit(*remove_y(estimator, input_data, labels))
  random_pairs = np.array(list(product(X, X)))

  dist1 = model.pair_score(random_pairs)
  dist2 = [model.get_metric()(p[0], p[1]) for p in random_pairs]

  assert_array_almost_equal(dist1, dist2)


@pytest.mark.parametrize('estimator, build_dataset', metric_learners_b,
                         ids=ids_metric_learners_b)
def test_check_correctness_similarity(estimator, build_dataset):
  """
  Tests the correctness of the results made from socre_paris(),
  get_metric() and get_bilinear_matrix. Results are compared with
  the real bilinear similarity calculated in-place.
  """
  input_data, labels, _, X = build_dataset()
  n_samples = 20
  X = X[:n_samples]
  model = clone(estimator)
  set_random_state(model)
  model.fit(*remove_y(estimator, input_data, labels))
  random_pairs = np.array(list(product(X, X)))

  dist1 = model.pair_score(random_pairs)
  dist2 = [model.get_metric()(p[0], p[1]) for p in random_pairs]
  dist3 = [np.dot(np.dot(p[0].T, model.get_bilinear_matrix()), p[1])
           for p in random_pairs]
  desired = [np.dot(np.dot(p[0].T, model.components_), p[1])
             for p in random_pairs]

  assert_array_almost_equal(dist1, desired)  # pair_score
  assert_array_almost_equal(dist2, desired)  # get_metric
  assert_array_almost_equal(dist3, desired)  # get_metric


# This is a `hardcoded` handmade tests, to make sure the computation
# made at BilinearMixin is correct.
def test_check_handmade_example():
  """
  Checks that pair_score() result is correct comparing it with a
  handmade example.
  """
  u = np.array([0, 1, 2])
  v = np.array([3, 4, 5])
  mixin = IdentityBilinearLearner()
  mixin.fit([u, v], [0, 0])  # Identity fit
  c = np.array([[2, 4, 6], [6, 4, 2], [1, 2, 3]])
  mixin.components_ = c  # Force components_
  dists = mixin.pair_score([[u, v], [v, u]])
  assert_array_almost_equal(dists, [96, 120])


# Note: This test needs to be `hardcoded` as the similarity martix must
# be symmetric. Running on all Bilinear learners will throw an error as
# the matrix can be non-symmetric.
def test_check_handmade_symmetric_example():
  """
  When the Bilinear matrix is the identity. The similarity
  between two arrays must be equal: S(u,v) = S(v,u). Also
  checks the random case: when the matrix is spd and symetric.
  """
  input_data, labels, _, X = build_classification()
  n_samples = 20
  X = X[:n_samples]
  model = clone(IdentityBilinearLearner())  # Identity matrix
  set_random_state(model)
  model.fit(*remove_y(IdentityBilinearLearner(), input_data, labels))
  random_pairs = np.array(list(product(X, X)))

  pairs_reverse = [[p[1], p[0]] for p in random_pairs]
  dist1 = model.pair_score(random_pairs)
  dist2 = model.pair_score(pairs_reverse)
  assert_array_almost_equal(dist1, dist2)

  # Random pairs for M = spd Matrix
  spd_matrix = make_spd_matrix(X[0].shape[-1], random_state=RNG)
  model.components_ = spd_matrix
  dist1 = model.pair_score(random_pairs)
  dist2 = model.pair_score(pairs_reverse)
  assert_array_almost_equal(dist1, dist2)


@pytest.mark.parametrize('estimator, build_dataset', metric_learners_b,
                         ids=ids_metric_learners_b)
def test_pair_score_finite(estimator, build_dataset):
  """
  Checks for 'n' pair_score() of 'd' dimentions, that all
  similarities are finite numbers: not NaN, +inf or -inf.
  Considers a random M for bilinear similarity.
  """
  input_data, labels, _, X = build_dataset()
  n_samples = 20
  X = X[:n_samples]
  model = clone(estimator)
  set_random_state(model)
  model.fit(*remove_y(estimator, input_data, labels))
  random_pairs = np.array(list(product(X, X)))
  dist1 = model.pair_score(random_pairs)
  assert np.isfinite(dist1).all()


@pytest.mark.parametrize('estimator, build_dataset', metric_learners_b,
                         ids=ids_metric_learners_b)
def test_check_error_with_pair_distance(estimator, build_dataset):
  """
  Check that calling `pair_distance` is not possible with a Bilinear learner.
  An Exception must be shown instead.
  """
  input_data, labels, _, X = build_dataset()
  model = clone(estimator)
  set_random_state(model)
  model.fit(*remove_y(model, input_data, labels))
  random_pairs = np.array(list(product(X, X)))

  msg = ("This learner doesn't learn a distance, thus ",
         "this method is not implemented. Use pair_score instead")
  with pytest.raises(Exception) as e:
    _ = model.pair_distance(random_pairs)
  assert e.value.args[0] == msg


@pytest.mark.parametrize('init', ['random', 'random_spd',
                         'covariance', 'identity'])
@pytest.mark.parametrize('random_state', [6, 42])
def test_random_state_random_base_M(init, random_state):
  """
  Tests that the function _initialize_similarity_bilinear
  outputs the same matrix, given the same tuples and random_state
  """
  triplets, _, _, _ = build_triplets()
  matrix_a = _initialize_similarity_bilinear(triplets, init=init,
                                             random_state=random_state)
  matrix_b = _initialize_similarity_bilinear(triplets, init=init,
                                             random_state=random_state)

  assert_array_equal(matrix_a, matrix_b)


@pytest.mark.parametrize('estimator, build_dataset', metric_learners_b,
                         ids=ids_metric_learners_b)
def test_bilinear_init(estimator, build_dataset):
  """
  Test the general functionality of _initialize_similarity_bilinear
  """
  input_data, labels, _, X = build_dataset()
  model = clone(estimator)
  set_random_state(model)
  d = input_data.shape[-1]

  # Test that a custom matrix is accepted as init
  my_M = RNG.rand(d, d)
  M = _initialize_similarity_bilinear(X, init=my_M,
                                      random_state=RNG)
  assert_array_equal(my_M, M)

  # Test that an error is raised if the init is not allowed
  msg = "`matrix` must be 'identity', 'random_spd', 'random', \
        covariance or a numpy array of shape (n_features, n_features).\
        Not `random_string`."
  with pytest.raises(ValueError) as e:
    M = _initialize_similarity_bilinear(X, init="random_string",
                                        random_state=RNG)
  assert str(e.value) == msg

  # Test identity init
  expected = np.identity(d)
  M = _initialize_similarity_bilinear(X, init="identity",
                                      random_state=RNG)
  assert_array_equal(M, expected)

  # Test random init
  M = _initialize_similarity_bilinear(X, init="random",
                                      random_state=RNG)
  assert np.isfinite(M).all()  # Check that all values are finite

  # Test random spd init
  M = _initialize_similarity_bilinear(X, init="random_spd",
                                      random_state=RNG)
  w, V = eigh(M, check_finite=False)
  assert _check_sdp_from_eigen(w)  # Check strictly positive definite
  assert np.isfinite(M).all()

  # Test that (X * Cov^-1).T * X == (X*L).T * (X*L) where Cov^-1 = L.T * L
  C_m = np.linalg.inv(np.cov(X, rowvar=False))
  L = np.linalg.cholesky(C_m)
  X1 = X[0, :].dot(C_m).T.dot(X[7, :])  # Take 2 points to test
  X2 = X[0, :].dot(L).T.dot(X[7, :].dot(L))
  assert_array_almost_equal(X1, X2)

  # Test covariance warning when its not invertible:
  # We create a feature that is a linear combination of the first two
  # features:
  input_data = np.concatenate([input_data, input_data[:, ..., :2].dot([[2],
                                                                      [3]])],
                              axis=-1)
  model.set_params(init='covariance')
  msg = ('The covariance matrix is not invertible: '
         'using the pseudo-inverse instead.'
         'To make the covariance matrix invertible'
         ' you can remove any linearly dependent features and/or '
         'reduce the dimensionality of your input, '
         'for instance using `sklearn.decomposition.PCA` as a '
         'preprocessing step.')
  with pytest.warns(UserWarning) as raised_warning:
    model.fit(*remove_y(model, input_data, labels))
  assert any([str(warning.message) == msg for warning in raised_warning])
  assert np.isfinite(M).all()

  # Test warning triggered by strict_pd=True
  msg = ("Unable to get a true inverse of the covariance "
         "matrix since it is not definite. Try another "
         "`matrix`, or an algorithm that does not "
         "require the `matrix` to be strictly positive definite.")
  with pytest.raises(LinAlgError) as raised_err:
    M = _initialize_similarity_bilinear(input_data, init="covariance",
                                        strict_pd=True,
                                        random_state=RNG)
  assert str(raised_err.value) == msg
  assert np.isfinite(M).all()<|MERGE_RESOLUTION|>--- conflicted
+++ resolved
@@ -8,12 +8,8 @@
 from numpy.testing import assert_array_almost_equal, assert_array_equal
 from numpy.linalg import LinAlgError
 import pytest
-<<<<<<< HEAD
-from metric_learn._util import (make_context,
-                                _initialize_similarity_bilinear,
+from metric_learn._util import (_initialize_similarity_bilinear,
                                 _check_sdp_from_eigen)
-=======
->>>>>>> ade34ccb
 from sklearn import clone
 from sklearn.datasets import make_spd_matrix
 from sklearn.utils import check_random_state
