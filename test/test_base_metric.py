import pytest
import re
import unittest
import metric_learn
import numpy as np
from sklearn import clone
from test.test_utils import ids_metric_learners, metric_learners, remove_y
from metric_learn.sklearn_shims import set_random_state, SKLEARN_AT_LEAST_0_22


def remove_spaces(s):
  return re.sub(r'\s+', '', s)


def sk_repr_kwargs(def_kwargs, nndef_kwargs):
    """Given the non-default arguments, and the default
    keywords arguments, build the string that will appear
    in the __repr__ of the estimator, depending on the
    version of scikit-learn.
    """
    if SKLEARN_AT_LEAST_0_22:
        def_kwargs = {}
    def_kwargs.update(nndef_kwargs)
    args_str = ",".join(f"{key}={repr(value)}"
                        for key, value in def_kwargs.items())
    return args_str


class TestStringRepr(unittest.TestCase):

  def test_covariance(self):
    def_kwargs = {'preprocessor': None}
    nndef_kwargs = {}
    merged_kwargs = sk_repr_kwargs(def_kwargs, nndef_kwargs)
    self.assertEqual(remove_spaces(str(metric_learn.Covariance())),
                     remove_spaces(f"Covariance({merged_kwargs})"))

  def test_lmnn(self):
    def_kwargs = {'convergence_tol': 0.001, 'init': 'auto', 'k': 3,
                  'learn_rate': 1e-07, 'max_iter': 1000, 'min_iter': 50,
                  'n_components': None, 'preprocessor': None,
                  'random_state': None, 'regularization': 0.5,
                  'verbose': False}
    nndef_kwargs = {'convergence_tol': 0.01, 'k': 6}
    merged_kwargs = sk_repr_kwargs(def_kwargs, nndef_kwargs)
    self.assertEqual(
<<<<<<< HEAD
        remove_spaces(str(metric_learn.LMNN(tol=0.01, n_neighbors=6))),
        remove_spaces("LMNN(n_neighbors=6,tol=0.01)"))
=======
        remove_spaces(str(metric_learn.LMNN(convergence_tol=0.01, k=6))),
        remove_spaces(f"LMNN({merged_kwargs})"))
>>>>>>> 7eef7c6f

  def test_nca(self):
    def_kwargs = {'init': 'auto', 'max_iter': 100, 'n_components': None,
                  'preprocessor': None, 'random_state': None, 'tol': None,
                  'verbose': False}
    nndef_kwargs = {'max_iter': 42}
    merged_kwargs = sk_repr_kwargs(def_kwargs, nndef_kwargs)
    self.assertEqual(remove_spaces(str(metric_learn.NCA(max_iter=42))),
                     remove_spaces(f"NCA({merged_kwargs})"))

  def test_lfda(self):
    def_kwargs = {'embedding_type': 'weighted', 'k': None,
                  'n_components': None, 'preprocessor': None}
    nndef_kwargs = {'k': 2}
    merged_kwargs = sk_repr_kwargs(def_kwargs, nndef_kwargs)
    self.assertEqual(remove_spaces(str(metric_learn.LFDA(k=2))),
                     remove_spaces(f"LFDA({merged_kwargs})"))

  def test_itml(self):
    def_kwargs = {'convergence_threshold': 0.001, 'gamma': 1.0,
                  'max_iter': 1000, 'preprocessor': None,
                  'prior': 'identity', 'random_state': None, 'verbose': False}
    nndef_kwargs = {'gamma': 0.5}
    merged_kwargs = sk_repr_kwargs(def_kwargs, nndef_kwargs)
    self.assertEqual(remove_spaces(str(metric_learn.ITML(gamma=0.5))),
                     remove_spaces(f"ITML({merged_kwargs})"))
    def_kwargs = {'convergence_threshold': 0.001, 'gamma': 1.0,
                  'max_iter': 1000, 'num_constraints': None,
                  'preprocessor': None, 'prior': 'identity',
                  'random_state': None, 'verbose': False}
    nndef_kwargs = {'num_constraints': 7}
    merged_kwargs = sk_repr_kwargs(def_kwargs, nndef_kwargs)
    self.assertEqual(
        remove_spaces(str(metric_learn.ITML_Supervised(num_constraints=7))),
        remove_spaces(f"ITML_Supervised({merged_kwargs})"))

  def test_lsml(self):
    def_kwargs = {'max_iter': 1000, 'preprocessor': None, 'prior': 'identity',
                  'random_state': None, 'tol': 0.001, 'verbose': False}
    nndef_kwargs = {'tol': 0.1}
    merged_kwargs = sk_repr_kwargs(def_kwargs, nndef_kwargs)
    self.assertEqual(remove_spaces(str(metric_learn.LSML(tol=0.1))),
                     remove_spaces(f"LSML({merged_kwargs})"))
    def_kwargs = {'max_iter': 1000, 'num_constraints': None,
                  'preprocessor': None, 'prior': 'identity',
                  'random_state': None, 'tol': 0.001, 'verbose': False,
                  'weights': None}
    nndef_kwargs = {'verbose': True}
    merged_kwargs = sk_repr_kwargs(def_kwargs, nndef_kwargs)
    self.assertEqual(
        remove_spaces(str(metric_learn.LSML_Supervised(verbose=True))),
        remove_spaces(f"LSML_Supervised({merged_kwargs})"))

  def test_sdml(self):
    def_kwargs = {'balance_param': 0.5, 'preprocessor': None,
                  'prior': 'identity', 'random_state': None,
                  'sparsity_param': 0.01, 'verbose': False}
    nndef_kwargs = {'verbose': True}
    merged_kwargs = sk_repr_kwargs(def_kwargs, nndef_kwargs)
    self.assertEqual(remove_spaces(str(metric_learn.SDML(verbose=True))),
                     remove_spaces(f"SDML({merged_kwargs})"))
    def_kwargs = {'balance_param': 0.5, 'num_constraints': None,
                  'preprocessor': None, 'prior': 'identity',
                  'random_state': None, 'sparsity_param': 0.01,
                  'verbose': False}
    nndef_kwargs = {'sparsity_param': 0.5}
    merged_kwargs = sk_repr_kwargs(def_kwargs, nndef_kwargs)
    self.assertEqual(
        remove_spaces(str(metric_learn.SDML_Supervised(sparsity_param=0.5))),
        remove_spaces(f"SDML_Supervised({merged_kwargs})"))

  def test_rca(self):
    def_kwargs = {'n_components': None, 'preprocessor': None}
    nndef_kwargs = {'n_components': 3}
    merged_kwargs = sk_repr_kwargs(def_kwargs, nndef_kwargs)
    self.assertEqual(remove_spaces(str(metric_learn.RCA(n_components=3))),
                     remove_spaces(f"RCA({merged_kwargs})"))
    def_kwargs = {'chunk_size': 2, 'n_components': None, 'num_chunks': 100,
                  'preprocessor': None, 'random_state': None}
    nndef_kwargs = {'num_chunks': 5}
    merged_kwargs = sk_repr_kwargs(def_kwargs, nndef_kwargs)
    self.assertEqual(
        remove_spaces(str(metric_learn.RCA_Supervised(num_chunks=5))),
        remove_spaces(f"RCA_Supervised({merged_kwargs})"))

  def test_mlkr(self):
    def_kwargs = {'init': 'auto', 'max_iter': 1000,
                  'n_components': None, 'preprocessor': None,
                  'random_state': None, 'tol': None, 'verbose': False}
    nndef_kwargs = {'max_iter': 777}
    merged_kwargs = sk_repr_kwargs(def_kwargs, nndef_kwargs)
    self.assertEqual(remove_spaces(str(metric_learn.MLKR(max_iter=777))),
                     remove_spaces(f"MLKR({merged_kwargs})"))

  def test_mmc(self):
    def_kwargs = {'convergence_threshold': 0.001, 'diagonal': False,
                  'diagonal_c': 1.0, 'init': 'identity', 'max_iter': 100,
                  'max_proj': 10000, 'preprocessor': None,
                  'random_state': None, 'verbose': False}
    nndef_kwargs = {'diagonal': True}
    merged_kwargs = sk_repr_kwargs(def_kwargs, nndef_kwargs)
    self.assertEqual(remove_spaces(str(metric_learn.MMC(diagonal=True))),
                     remove_spaces(f"MMC({merged_kwargs})"))
    def_kwargs = {'convergence_threshold': 1e-06, 'diagonal': False,
                  'diagonal_c': 1.0, 'init': 'identity', 'max_iter': 100,
                  'max_proj': 10000, 'num_constraints': None,
                  'preprocessor': None, 'random_state': None,
                  'verbose': False}
    nndef_kwargs = {'max_iter': 1}
    merged_kwargs = sk_repr_kwargs(def_kwargs, nndef_kwargs)
    self.assertEqual(
        remove_spaces(str(metric_learn.MMC_Supervised(max_iter=1))),
        remove_spaces(f"MMC_Supervised({merged_kwargs})"))


@pytest.mark.parametrize('estimator, build_dataset', metric_learners,
                         ids=ids_metric_learners)
def test_get_metric_is_independent_from_metric_learner(estimator,
                                                       build_dataset):
  """Tests that the get_metric method returns a function that is independent
  from the original metric learner"""
  input_data, labels, _, X = build_dataset()
  model = clone(estimator)
  set_random_state(model)

  # we fit the metric learner on it and then we compute the metric on some
  # points
  model.fit(*remove_y(model, input_data, labels))
  metric = model.get_metric()
  score = metric(X[0], X[1])

  # then we refit the estimator on another dataset
  model.fit(*remove_y(model, np.sin(input_data), labels))

  # we recompute the distance between the two points: it should be the same
  score_bis = metric(X[0], X[1])
  assert score_bis == score


@pytest.mark.parametrize('estimator, build_dataset', metric_learners,
                         ids=ids_metric_learners)
def test_get_metric_raises_error(estimator, build_dataset):
  """Tests that the metric returned by get_metric raises errors similar to
  the distance functions in scipy.spatial.distance"""
  input_data, labels, _, X = build_dataset()
  model = clone(estimator)
  set_random_state(model)
  model.fit(*remove_y(model, input_data, labels))
  metric = model.get_metric()

  list_test_get_metric_raises = [(X[0].tolist() + [5.2], X[1]),  # vectors with
                                 # different dimensions
                                 (X[0:4], X[1:5]),  # 2D vectors
                                 (X[0].tolist() + [5.2], X[1] + [7.2])]
  # vectors of same dimension but incompatible with what the metric learner
  # was trained on

  for u, v in list_test_get_metric_raises:
    with pytest.raises(ValueError):
      metric(u, v)


@pytest.mark.parametrize('estimator, build_dataset', metric_learners,
                         ids=ids_metric_learners)
def test_get_metric_works_does_not_raise(estimator, build_dataset):
  """Tests that the metric returned by get_metric does not raise errors (or
  warnings) similarly to the distance functions in scipy.spatial.distance"""
  input_data, labels, _, X = build_dataset()
  model = clone(estimator)
  set_random_state(model)
  model.fit(*remove_y(model, input_data, labels))
  metric = model.get_metric()

  list_test_get_metric_doesnt_raise = [(X[0], X[1]),
                                       (X[0].tolist(), X[1].tolist()),
                                       (X[0][None], X[1][None])]

  for u, v in list_test_get_metric_doesnt_raise:
    with pytest.warns(None) as record:
      metric(u, v)
    assert len(record) == 0

  # Test that the scalar case works
  model.components_ = np.array([3.1])
  metric = model.get_metric()
  for u, v in [(5, 6.7), ([5], [6.7]), ([[5]], [[6.7]])]:
    with pytest.warns(None) as record:
      metric(u, v)
    assert len(record) == 0


@pytest.mark.parametrize('estimator, build_dataset', metric_learners,
                         ids=ids_metric_learners)
def test_n_components(estimator, build_dataset):
  """Check that estimators that have a n_components parameters can use it
  and that it actually works as expected"""
  input_data, labels, _, X = build_dataset()
  model = clone(estimator)

  if hasattr(model, 'n_components'):
    set_random_state(model)
    model.set_params(n_components=None)
    model.fit(*remove_y(model, input_data, labels))
    assert model.components_.shape == (X.shape[1], X.shape[1])

    model = clone(estimator)
    set_random_state(model)
    model.set_params(n_components=X.shape[1] - 1)
    model.fit(*remove_y(model, input_data, labels))
    assert model.components_.shape == (X.shape[1] - 1, X.shape[1])

    model = clone(estimator)
    set_random_state(model)
    model.set_params(n_components=X.shape[1] + 1)
    with pytest.raises(ValueError) as expected_err:
      model.fit(*remove_y(model, input_data, labels))
    assert (str(expected_err.value) ==
            'Invalid n_components, must be in [1, {}]'.format(X.shape[1]))

    model = clone(estimator)
    set_random_state(model)
    model.set_params(n_components=0)
    with pytest.raises(ValueError) as expected_err:
      model.fit(*remove_y(model, input_data, labels))
    assert (str(expected_err.value) ==
            'Invalid n_components, must be in [1, {}]'.format(X.shape[1]))


if __name__ == '__main__':
  unittest.main()<|MERGE_RESOLUTION|>--- conflicted
+++ resolved
@@ -36,21 +36,15 @@
                      remove_spaces(f"Covariance({merged_kwargs})"))
 
   def test_lmnn(self):
-    def_kwargs = {'convergence_tol': 0.001, 'init': 'auto', 'k': 3,
-                  'learn_rate': 1e-07, 'max_iter': 1000, 'min_iter': 50,
+    def_kwargs = {'tol': 0.001, 'init': 'auto', 'n_neighbors': 3,
                   'n_components': None, 'preprocessor': None,
-                  'random_state': None, 'regularization': 0.5,
-                  'verbose': False}
-    nndef_kwargs = {'convergence_tol': 0.01, 'k': 6}
-    merged_kwargs = sk_repr_kwargs(def_kwargs, nndef_kwargs)
-    self.assertEqual(
-<<<<<<< HEAD
+                  'random_state': None, 'push_loss_weight': 0.5,
+                  'verbose': False}
+    nndef_kwargs = {'tol': 0.01, 'n_neighbors': 6}
+    merged_kwargs = sk_repr_kwargs(def_kwargs, nndef_kwargs)
+    self.assertEqual(
         remove_spaces(str(metric_learn.LMNN(tol=0.01, n_neighbors=6))),
-        remove_spaces("LMNN(n_neighbors=6,tol=0.01)"))
-=======
-        remove_spaces(str(metric_learn.LMNN(convergence_tol=0.01, k=6))),
         remove_spaces(f"LMNN({merged_kwargs})"))
->>>>>>> 7eef7c6f
 
   def test_nca(self):
     def_kwargs = {'init': 'auto', 'max_iter': 100, 'n_components': None,
