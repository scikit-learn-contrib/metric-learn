import unittest
import metric_learn


class TestStringRepr(unittest.TestCase):

  def test_covariance(self):
    self.assertEqual(str(metric_learn.Covariance()),
                     "Covariance(preprocessor=None)")

  def test_lmnn(self):
    self.assertRegexpMatches(
        str(metric_learn.LMNN()),
        r"(python_)?LMNN\(convergence_tol=0.001, k=3, learn_rate=1e-07, "
        r"max_iter=1000,\n      min_iter=50, preprocessor=None, "
        r"regularization=0.5, use_pca=True,\n      verbose=False\)")

  def test_nca(self):
    self.assertEqual(str(metric_learn.NCA()),
                     "NCA(max_iter=100, num_dims=None, preprocessor=None, "
                     "tol=None, verbose=False)")

  def test_lfda(self):
    self.assertEqual(str(metric_learn.LFDA()),
                     "LFDA(embedding_type='weighted', k=None, num_dims=None, "
                     "preprocessor=None)")

  def test_itml(self):
    self.assertEqual(str(metric_learn.ITML()), """
ITML(A0=None, convergence_threshold=0.001, gamma=1.0, max_iter=1000,
   preprocessor=None, verbose=False)
""".strip('\n'))
    self.assertEqual(str(metric_learn.ITML_Supervised()), """
ITML_Supervised(A0=None, bounds=None, convergence_threshold=0.001, gamma=1.0,
<<<<<<< HEAD
        max_iter=1000, num_constraints=None, num_labeled='deprecated',
        verbose=False)
=======
        max_iter=1000, num_constraints=None, num_labeled=inf,
        preprocessor=None, verbose=False)
>>>>>>> 23d07466
""".strip('\n'))

  def test_lsml(self):
    self.assertEqual(
        str(metric_learn.LSML()),
        "LSML(max_iter=1000, preprocessor=None, prior=None, tol=0.001, "
        "verbose=False)")
    self.assertEqual(str(metric_learn.LSML_Supervised()), """
<<<<<<< HEAD
LSML_Supervised(max_iter=1000, num_constraints=None, num_labeled='deprecated',
        prior=None, tol=0.001, verbose=False, weights=None)
=======
LSML_Supervised(max_iter=1000, num_constraints=None, num_labeled=inf,
        preprocessor=None, prior=None, tol=0.001, verbose=False,
        weights=None)
>>>>>>> 23d07466
""".strip('\n'))

  def test_sdml(self):
    self.assertEqual(str(metric_learn.SDML()),
                     "SDML(balance_param=0.5, preprocessor=None, "
                     "sparsity_param=0.01, use_cov=True,\n   verbose=False)")
    self.assertEqual(str(metric_learn.SDML_Supervised()), """
<<<<<<< HEAD
SDML_Supervised(balance_param=0.5, num_constraints=None,
        num_labeled='deprecated', sparsity_param=0.01, use_cov=True,
=======
SDML_Supervised(balance_param=0.5, num_constraints=None, num_labeled=inf,
        preprocessor=None, sparsity_param=0.01, use_cov=True,
>>>>>>> 23d07466
        verbose=False)
""".strip('\n'))

  def test_rca(self):
    self.assertEqual(str(metric_learn.RCA()),
                     "RCA(num_dims=None, pca_comps=None, preprocessor=None)")
    self.assertEqual(str(metric_learn.RCA_Supervised()),
                     "RCA_Supervised(chunk_size=2, num_chunks=100, "
                     "num_dims=None, pca_comps=None,\n        "
                     "preprocessor=None)")

  def test_mlkr(self):
    self.assertEqual(str(metric_learn.MLKR()),
                     "MLKR(A0=None, max_iter=1000, num_dims=None, "
                     "preprocessor=None, tol=None,\n   verbose=False)")

  def test_mmc(self):
    self.assertEqual(str(metric_learn.MMC()), """
MMC(A0=None, convergence_threshold=0.001, diagonal=False, diagonal_c=1.0,
  max_iter=100, max_proj=10000, preprocessor=None, verbose=False)
""".strip('\n'))
    self.assertEqual(str(metric_learn.MMC_Supervised()), """
MMC_Supervised(A0=None, convergence_threshold=1e-06, diagonal=False,
        diagonal_c=1.0, max_iter=100, max_proj=10000, num_constraints=None,
<<<<<<< HEAD
        num_labeled='deprecated', verbose=False)
=======
        num_labeled=inf, preprocessor=None, verbose=False)
>>>>>>> 23d07466
""".strip('\n'))

if __name__ == '__main__':
  unittest.main()<|MERGE_RESOLUTION|>--- conflicted
+++ resolved
@@ -32,13 +32,8 @@
 """.strip('\n'))
     self.assertEqual(str(metric_learn.ITML_Supervised()), """
 ITML_Supervised(A0=None, bounds=None, convergence_threshold=0.001, gamma=1.0,
-<<<<<<< HEAD
         max_iter=1000, num_constraints=None, num_labeled='deprecated',
-        verbose=False)
-=======
-        max_iter=1000, num_constraints=None, num_labeled=inf,
         preprocessor=None, verbose=False)
->>>>>>> 23d07466
 """.strip('\n'))
 
   def test_lsml(self):
@@ -47,14 +42,9 @@
         "LSML(max_iter=1000, preprocessor=None, prior=None, tol=0.001, "
         "verbose=False)")
     self.assertEqual(str(metric_learn.LSML_Supervised()), """
-<<<<<<< HEAD
 LSML_Supervised(max_iter=1000, num_constraints=None, num_labeled='deprecated',
-        prior=None, tol=0.001, verbose=False, weights=None)
-=======
-LSML_Supervised(max_iter=1000, num_constraints=None, num_labeled=inf,
         preprocessor=None, prior=None, tol=0.001, verbose=False,
         weights=None)
->>>>>>> 23d07466
 """.strip('\n'))
 
   def test_sdml(self):
@@ -62,13 +52,9 @@
                      "SDML(balance_param=0.5, preprocessor=None, "
                      "sparsity_param=0.01, use_cov=True,\n   verbose=False)")
     self.assertEqual(str(metric_learn.SDML_Supervised()), """
-<<<<<<< HEAD
-SDML_Supervised(balance_param=0.5, num_constraints=None,
-        num_labeled='deprecated', sparsity_param=0.01, use_cov=True,
-=======
 SDML_Supervised(balance_param=0.5, num_constraints=None, num_labeled=inf,
-        preprocessor=None, sparsity_param=0.01, use_cov=True,
->>>>>>> 23d07466
+        num_labeled='deprecated', preprocessor=None, sparsity_param=0.01, 
+        use_cov=True,
         verbose=False)
 """.strip('\n'))
 
@@ -93,11 +79,7 @@
     self.assertEqual(str(metric_learn.MMC_Supervised()), """
 MMC_Supervised(A0=None, convergence_threshold=1e-06, diagonal=False,
         diagonal_c=1.0, max_iter=100, max_proj=10000, num_constraints=None,
-<<<<<<< HEAD
-        num_labeled='deprecated', verbose=False)
-=======
-        num_labeled=inf, preprocessor=None, verbose=False)
->>>>>>> 23d07466
+        num_labeled='deprecated', preprocessor=None, verbose=False)
 """.strip('\n'))
 
 if __name__ == '__main__':
