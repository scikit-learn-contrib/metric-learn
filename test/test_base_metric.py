--- conflicted
+++ resolved
@@ -20,30 +20,18 @@
 
   def test_lmnn(self):
     self.assertRegexpMatches(
-<<<<<<< HEAD
         str(metric_learn.LMNN()),
         r"(python_)?LMNN\(convergence_tol=0.001, init='auto', k=3, "
-        r"learn_rate=1e-07,\n      max_iter=1000, min_iter=50, "
-        r"num_dims=None, preprocessor=None,\n      random_state=None, "
+        r"learn_rate=1e-07,\s+max_iter=1000, min_iter=50, "
+        r"num_dims=None, preprocessor=None,\s+random_state=None, "
         r"regularization=0.5, use_pca=True, verbose=False\)")
-
-  def test_nca(self):
-    self.assertEqual(str(metric_learn.NCA()),
-                     "NCA(init='auto', max_iter=100, num_dims=None, "
-                     "preprocessor=None,\n  random_state=None, "
-                     "tol=None, verbose=False)")
-=======
-      str(metric_learn.LMNN()),
-      r"(python_)?LMNN\(convergence_tol=0.001, k=3, learn_rate=1e-07, "
-      r"max_iter=1000,\s+min_iter=50, preprocessor=None, "
-      r"regularization=0.5, use_pca=True,\s+verbose=False\)")
 
   def test_nca(self):
     self.assertEqual(remove_spaces(str(metric_learn.NCA())),
                      remove_spaces(
-                       "NCA(max_iter=100, num_dims=None, preprocessor=None, "
+                       "NCA(init='auto', max_iter=100, num_dims=None, "
+                     "preprocessor=None,\n  random_state=None, "
                        "tol=None, verbose=False)"))
->>>>>>> 9f732502
 
   def test_lfda(self):
     self.assertEqual(remove_spaces(str(metric_learn.LFDA())),
@@ -53,79 +41,43 @@
                        "preprocessor=None)"))
 
   def test_itml(self):
-<<<<<<< HEAD
-    self.assertEqual(str(metric_learn.ITML()), """
+    self.assertEqual(remove_spaces(str(metric_learn.ITML())),
+                     remove_spaces("""
 ITML(A0='deprecated', convergence_threshold=0.001, gamma=1.0, init='identity',
    max_iter=1000, preprocessor=None, random_state=None, verbose=False)
-""".strip('\n'))
-    self.assertEqual(str(metric_learn.ITML_Supervised()), """
+"""))
+    self.assertEqual(remove_spaces(str(metric_learn.ITML_Supervised())),
+                     remove_spaces("""
 ITML_Supervised(A0='deprecated', bounds='deprecated',
         convergence_threshold=0.001, gamma=1.0, init='identity',
         max_iter=1000, num_constraints=None, num_labeled='deprecated',
         preprocessor=None, random_state=None, verbose=False)
-""".strip('\n'))
-
-  def test_lsml(self):
-    self.assertEqual(
-        str(metric_learn.LSML()), """
-LSML(init='identity', max_iter=1000, preprocessor=None, prior='deprecated',
-   random_state=None, tol=0.001, verbose=False)
-""".strip('\n'))
-    self.assertEqual(str(metric_learn.LSML_Supervised()), """
-LSML_Supervised(init='identity', max_iter=1000, num_constraints=None,
-        num_labeled='deprecated', preprocessor=None, prior='deprecated',
-        random_state=None, tol=0.001, verbose=False, weights=None)
-""".strip('\n'))
-
-  def test_sdml(self):
-    self.assertEqual(str(metric_learn.SDML()), """
-SDML(balance_param=0.5, init='identity', preprocessor=None, random_state=None,
-   sparsity_param=0.01, use_cov='deprecated', verbose=False)
-""".strip('\n'))
-    self.assertEqual(str(metric_learn.SDML_Supervised()), """
-SDML_Supervised(balance_param=0.5, init='identity', num_constraints=None,
-        num_labeled='deprecated', preprocessor=None, random_state=None,
-        sparsity_param=0.01, use_cov='deprecated', verbose=False)
-""".strip('\n'))
-=======
-    self.assertEqual(remove_spaces(str(metric_learn.ITML())),
-                     remove_spaces("""
-ITML(A0=None, convergence_threshold=0.001, gamma=1.0, max_iter=1000,
-   preprocessor=None, verbose=False)
-"""))
-    self.assertEqual(remove_spaces(str(metric_learn.ITML_Supervised())),
-                     remove_spaces("""
-ITML_Supervised(A0=None, bounds='deprecated', convergence_threshold=0.001,
-        gamma=1.0, max_iter=1000, num_constraints=None,
-        num_labeled='deprecated', preprocessor=None, verbose=False)
 """))
 
   def test_lsml(self):
     self.assertEqual(
-      remove_spaces(str(metric_learn.LSML())),
-      remove_spaces(
-        "LSML(max_iter=1000, preprocessor=None, prior=None, tol=0.001, "
-        "verbose=False)"))
-    self.assertEqual(remove_spaces(str(metric_learn.LSML_Supervised())),
-                     remove_spaces("""
-LSML_Supervised(max_iter=1000, num_constraints=None, num_labeled='deprecated',
-        preprocessor=None, prior=None, tol=0.001, verbose=False,
-        weights=None)
+        remove_spaces(str(metric_learn.LSML()), """
+LSML(init='identity', max_iter=1000, preprocessor=None, prior='deprecated',
+   random_state=None, tol=0.001, verbose=False)
+""".strip('\n')))
+    remove_spaces(self.assertEqual(str(metric_learn.LSML_Supervised()), """
+LSML_Supervised(init='identity', max_iter=1000, num_constraints=None,
+        num_labeled='deprecated', preprocessor=None, prior='deprecated',
+        random_state=None, tol=0.001, verbose=False, weights=None)
 """))
 
   def test_sdml(self):
     self.assertEqual(remove_spaces(str(metric_learn.SDML())),
-                     remove_spaces(
-                       "SDML(balance_param=0.5, preprocessor=None, "
-                       "sparsity_param=0.01, use_cov=True,"
-                       "\n   verbose=False)"))
+                     remove_spaces("""
+SDML(balance_param=0.5, init='identity', preprocessor=None, random_state=None,
+   sparsity_param=0.01, use_cov='deprecated', verbose=False)
+"""))
     self.assertEqual(remove_spaces(str(metric_learn.SDML_Supervised())),
                      remove_spaces("""
-SDML_Supervised(balance_param=0.5, num_constraints=None,
-        num_labeled='deprecated', preprocessor=None, sparsity_param=0.01,
-        use_cov=True, verbose=False)
+SDML_Supervised(balance_param=0.5, init='identity', num_constraints=None,
+        num_labeled='deprecated', preprocessor=None, random_state=None,
+        sparsity_param=0.01, use_cov='deprecated', verbose=False)
 """))
->>>>>>> 9f732502
 
   def test_rca(self):
     self.assertEqual(remove_spaces(str(metric_learn.RCA())),
@@ -138,43 +90,26 @@
                        "preprocessor=None)"))
 
   def test_mlkr(self):
-<<<<<<< HEAD
-    self.assertEqual(str(metric_learn.MLKR()), """
+    self.assertEqual(remove_spaces(str(metric_learn.MLKR())),
+                     remove_spaces("""
 MLKR(A0='deprecated', init='auto', max_iter=1000, num_dims=None,
    preprocessor=None, random_state=None, tol=None, verbose=False)
-""".strip('\n'))
+"""))
 
   def test_mmc(self):
-    self.assertEqual(str(metric_learn.MMC()), """
+    self.assertEqual(remove_spaces(str(metric_learn.MMC())),
+                     remove_spaces("""
 MMC(A0='deprecated', convergence_threshold=0.001, diagonal=False,
   diagonal_c=1.0, init='identity', max_iter=100, max_proj=10000,
   preprocessor=None, random_state=None, verbose=False)
-""".strip('\n'))
-    self.assertEqual(str(metric_learn.MMC_Supervised()), """
+"""))
+    self.assertEqual(remove_spaces(str(metric_learn.MMC_Supervised())),
+                     remove_spaces("""
 MMC_Supervised(A0='deprecated', convergence_threshold=1e-06, diagonal=False,
         diagonal_c=1.0, init='identity', max_iter=100, max_proj=10000,
         num_constraints=None, num_labeled='deprecated', preprocessor=None,
         random_state=None, verbose=False)
-""".strip('\n'))
-=======
-    self.assertEqual(remove_spaces(str(metric_learn.MLKR())),
-                     remove_spaces(
-                       "MLKR(A0=None, max_iter=1000, num_dims=None, "
-                       "preprocessor=None, tol=None,\n   verbose=False)"))
-
-  def test_mmc(self):
-    self.assertEqual(remove_spaces(str(metric_learn.MMC())),
-                     remove_spaces("""
-MMC(A0=None, convergence_threshold=0.001, diagonal=False, diagonal_c=1.0,
-  max_iter=100, max_proj=10000, preprocessor=None, verbose=False)
 """))
-    self.assertEqual(remove_spaces(str(metric_learn.MMC_Supervised())),
-                     remove_spaces("""
-MMC_Supervised(A0=None, convergence_threshold=1e-06, diagonal=False,
-        diagonal_c=1.0, max_iter=100, max_proj=10000, num_constraints=None,
-        num_labeled='deprecated', preprocessor=None, verbose=False)
-"""))
->>>>>>> 9f732502
 
 
 @pytest.mark.parametrize('estimator, build_dataset', metric_learners,
