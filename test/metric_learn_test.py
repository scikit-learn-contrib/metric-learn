import re
import unittest
<<<<<<< HEAD
import re
import sys
=======
import pytest
>>>>>>> 7441357b
import numpy as np
from scipy.optimize import check_grad
from six.moves import xrange
from sklearn.metrics import pairwise_distances
from sklearn.datasets import load_iris, make_classification, make_regression
from numpy.testing import assert_array_almost_equal, assert_array_equal
from sklearn.utils.testing import assert_warns_message
from sklearn.exceptions import ConvergenceWarning
from sklearn.utils.validation import check_X_y

from metric_learn import (LMNN, NCA, LFDA, Covariance, MLKR, MMC,
                          LSML_Supervised, ITML_Supervised, SDML_Supervised,
                          RCA_Supervised, MMC_Supervised)
from metric_learn.lmnn import python_LMNN


def class_separation(X, labels):
  unique_labels, label_inds = np.unique(labels, return_inverse=True)
  ratio = 0
  for li in xrange(len(unique_labels)):
    Xc = X[label_inds==li]
    Xnc = X[label_inds!=li]
    ratio += pairwise_distances(Xc).mean() / pairwise_distances(Xc,Xnc).mean()
  return ratio / len(unique_labels)


class MetricTestCase(unittest.TestCase):
  @classmethod
  def setUpClass(self):
    # runs once per test class
    iris_data = load_iris()
    self.iris_points = iris_data['data']
    self.iris_labels = iris_data['target']
    np.random.seed(1234)


class TestCovariance(MetricTestCase):
  def test_iris(self):
    cov = Covariance()
    cov.fit(self.iris_points)

    csep = class_separation(cov.transform(), self.iris_labels)
    # deterministic result
    self.assertAlmostEqual(csep, 0.73068122)


class TestLSML(MetricTestCase):
  def test_iris(self):
    lsml = LSML_Supervised(num_constraints=200)
    lsml.fit(self.iris_points, self.iris_labels)

    csep = class_separation(lsml.transform(), self.iris_labels)
    self.assertLess(csep, 0.8)  # it's pretty terrible


class TestITML(MetricTestCase):
  def test_iris(self):
    itml = ITML_Supervised(num_constraints=200)
    itml.fit(self.iris_points, self.iris_labels)

    csep = class_separation(itml.transform(), self.iris_labels)
    self.assertLess(csep, 0.2)


class TestLMNN(MetricTestCase):
  def test_iris(self):
    # Test both impls, if available.
    for LMNN_cls in set((LMNN, python_LMNN)):
      lmnn = LMNN_cls(k=5, learn_rate=1e-6, verbose=False)
      lmnn.fit(self.iris_points, self.iris_labels)

      csep = class_separation(lmnn.transform(), self.iris_labels)
      self.assertLess(csep, 0.25)


def test_convergence_simple_example(capsys):
  # LMNN should converge on this simple example, which it did not with
  # this issue: https://github.com/metric-learn/metric-learn/issues/88
  X, y = make_classification(random_state=0)
  lmnn = python_LMNN(verbose=True)
  lmnn.fit(X, y)
  out, _ = capsys.readouterr()
  assert "LMNN converged with objective" in out


def test_no_twice_same_objective(capsys):
  # test that the objective function never has twice the same value
  # see https://github.com/metric-learn/metric-learn/issues/88
  X, y = make_classification(random_state=0)
  lmnn = python_LMNN(verbose=True)
  lmnn.fit(X, y)
  out, _ = capsys.readouterr()
  lines = re.split("\n+", out)
  # we get only objectives from each line:
  # the regexp matches a float that follows an integer (the iteration
  # number), and which is followed by a (signed) float (delta obj). It
  # matches for instance:
  # 3 **1113.7665747189938** -3.182774197440267 46431.0200999999999998e-06
  objectives = [re.search("\d* (?:(\d*.\d*))[ | -]\d*.\d*", s)
                for s in lines]
  objectives = [match.group(1) for match in objectives if match is not None]
  # we remove the last element because it can be equal to the penultimate
  # if the last gradient update is null
  assert len(objectives[:-1]) == len(set(objectives[:-1]))


class TestSDML(MetricTestCase):
  def test_iris(self):
    # Note: this is a flaky test, which fails for certain seeds.
    # TODO: un-flake it!
    rs = np.random.RandomState(5555)

    sdml = SDML_Supervised(num_constraints=1500)
    sdml.fit(self.iris_points, self.iris_labels, random_state=rs)
    csep = class_separation(sdml.transform(), self.iris_labels)
    self.assertLess(csep, 0.25)


class TestNCA(MetricTestCase):
  def test_iris(self):
    n = self.iris_points.shape[0]

    # Without dimension reduction
    nca = NCA(max_iter=(100000//n))
    nca.fit(self.iris_points, self.iris_labels)
    csep = class_separation(nca.transform(), self.iris_labels)
    self.assertLess(csep, 0.15)

    # With dimension reduction
    nca = NCA(max_iter=(100000//n), num_dims=2, tol=1e-9)
    nca.fit(self.iris_points, self.iris_labels)
    csep = class_separation(nca.transform(), self.iris_labels)
    self.assertLess(csep, 0.15)

  def test_finite_differences(self):
    """Test gradient of loss function

    Assert that the gradient is almost equal to its finite differences
    approximation.
    """
    # Initialize the transformation `M`, as well as `X` and `y` and `NCA`
    X, y = make_classification()
    M = np.random.randn(np.random.randint(1, X.shape[1] + 1), X.shape[1])
    mask = y[:, np.newaxis] == y[np.newaxis, :]
    nca = NCA()
    nca.n_iter_ = 0

    def fun(M):
      return nca._loss_grad_lbfgs(M, X, mask)[0]

    def grad(M):
      return nca._loss_grad_lbfgs(M, X, mask)[1].ravel()

    # compute relative error
    rel_diff = check_grad(fun, grad, M.ravel()) / np.linalg.norm(grad(M))
    np.testing.assert_almost_equal(rel_diff, 0., decimal=6)

  def test_simple_example(self):
    """Test on a simple example.

    Puts four points in the input space where the opposite labels points are
    next to each other. After transform the same labels points should be next
    to each other.

    """
    X = np.array([[0, 0], [0, 1], [2, 0], [2, 1]])
    y = np.array([1, 0, 1, 0])
    nca = NCA(num_dims=2,)
    nca.fit(X, y)
    Xansformed = nca.transform(X)
    np.testing.assert_equal(pairwise_distances(Xansformed).argsort()[:, 1],
                            np.array([2, 3, 0, 1]))

  def test_deprecation(self):
    # test that the right deprecation message is thrown.
    # TODO: remove in v.0.5
    X = np.array([[0, 0], [0, 1], [2, 0], [2, 1]])
    y = np.array([1, 0, 1, 0])
    nca = NCA(num_dims=2, learning_rate=0.01)
    msg = ('"learning_rate" parameter is not used.'
           ' It has been deprecated in version 0.4 and will be'
           'removed in 0.5')
    assert_warns_message(DeprecationWarning, msg, nca.fit, X, y)

  def test_singleton_class(self):
      X = self.iris_points
      y = self.iris_labels

      # one singleton class: test fitting works
      singleton_class = 1
      ind_singleton, = np.where(y == singleton_class)
      y[ind_singleton] = 2
      y[ind_singleton[0]] = singleton_class

      nca = NCA(max_iter=30)
      nca.fit(X, y)

      # One non-singleton class: test fitting works
      ind_1, = np.where(y == 1)
      ind_2, = np.where(y == 2)
      y[ind_1] = 0
      y[ind_1[0]] = 1
      y[ind_2] = 0
      y[ind_2[0]] = 2

      nca = NCA(max_iter=30)
      nca.fit(X, y)

      # Only singleton classes: test fitting does nothing (the gradient
      # must be null in this case, so the final matrix must stay like
      # the initialization)
      ind_0, = np.where(y == 0)
      ind_1, = np.where(y == 1)
      ind_2, = np.where(y == 2)
      X = X[[ind_0[0], ind_1[0], ind_2[0]]]
      y = y[[ind_0[0], ind_1[0], ind_2[0]]]

      EPS = np.finfo(float).eps
      A = np.zeros((X.shape[1], X.shape[1]))
      np.fill_diagonal(A,
                       1. / (np.maximum(X.max(axis=0) - X.min(axis=0), EPS)))
      nca = NCA(max_iter=30, num_dims=X.shape[1])
      nca.fit(X, y)
      assert_array_equal(nca.A_, A)

  def test_one_class(self):
      # if there is only one class the gradient is null, so the final matrix
      #  must stay like the initialization
      X = self.iris_points[self.iris_labels == 0]
      y = self.iris_labels[self.iris_labels == 0]
      EPS = np.finfo(float).eps
      A = np.zeros((X.shape[1], X.shape[1]))
      np.fill_diagonal(A,
                       1. / (np.maximum(X.max(axis=0) - X.min(axis=0), EPS)))
      nca = NCA(max_iter=30, num_dims=X.shape[1])
      nca.fit(X, y)
      assert_array_equal(nca.A_, A)


class TestLFDA(MetricTestCase):
  def test_iris(self):
    lfda = LFDA(k=2, num_dims=2)
    lfda.fit(self.iris_points, self.iris_labels)
    csep = class_separation(lfda.transform(), self.iris_labels)
    self.assertLess(csep, 0.15)

    # Sanity checks for learned matrices.
    self.assertEqual(lfda.metric().shape, (4, 4))
    self.assertEqual(lfda.transformer().shape, (2, 4))


class TestRCA(MetricTestCase):
  def test_iris(self):
    rca = RCA_Supervised(num_dims=2, num_chunks=30, chunk_size=2)
    rca.fit(self.iris_points, self.iris_labels)
    csep = class_separation(rca.transform(), self.iris_labels)
    self.assertLess(csep, 0.25)

  def test_feature_null_variance(self):
    X = np.hstack((self.iris_points, np.eye(len(self.iris_points), M=1)))

    # Apply PCA with the number of components
    rca = RCA_Supervised(num_dims=2, pca_comps=3, num_chunks=30, chunk_size=2)
    rca.fit(X, self.iris_labels)
    csep = class_separation(rca.transform(), self.iris_labels)
    self.assertLess(csep, 0.30)

    # Apply PCA with the minimum variance ratio
    rca = RCA_Supervised(num_dims=2, pca_comps=0.95, num_chunks=30,
                         chunk_size=2)
    rca.fit(X, self.iris_labels)
    csep = class_separation(rca.transform(), self.iris_labels)
    self.assertLess(csep, 0.30)


class TestMLKR(MetricTestCase):
  def test_iris(self):
    mlkr = MLKR()
    mlkr.fit(self.iris_points, self.iris_labels)
    csep = class_separation(mlkr.transform(), self.iris_labels)
    self.assertLess(csep, 0.25)

  def test_finite_differences(self):
    """Test gradient of loss function

    Assert that the gradient is almost equal to its finite differences
    approximation.
    """
    # Initialize the transformation `M`, as well as `X`, and `y` and `MLKR`
    X, y = make_regression(n_features=4, random_state=1, n_samples=20)
    X, y = check_X_y(X, y)
    M = np.random.randn(2, X.shape[1])
    mlkr = MLKR()
    mlkr.n_iter_ = 0

    def fun(M):
      return mlkr._loss(M, X, y)[0]

    def grad_fn(M):
      return mlkr._loss(M, X, y)[1].ravel()

    # compute relative error
    rel_diff = check_grad(fun, grad_fn, M.ravel()) / np.linalg.norm(grad_fn(M))
    np.testing.assert_almost_equal(rel_diff, 0.)


class TestMMC(MetricTestCase):
  def test_iris(self):

    # Generate full set of constraints for comparison with reference implementation
    n = self.iris_points.shape[0]
    mask = (self.iris_labels[None] == self.iris_labels[:,None])
    a, b = np.nonzero(np.triu(mask, k=1))
    c, d = np.nonzero(np.triu(~mask, k=1))

    # Full metric
    mmc = MMC(convergence_threshold=0.01)
    mmc.fit(self.iris_points, [a,b,c,d])
    expected = [[+0.00046504, +0.00083371, -0.00111959, -0.00165265],
                [+0.00083371, +0.00149466, -0.00200719, -0.00296284],
                [-0.00111959, -0.00200719, +0.00269546, +0.00397881],
                [-0.00165265, -0.00296284, +0.00397881, +0.00587320]]
    assert_array_almost_equal(expected, mmc.metric(), decimal=6)

    # Diagonal metric
    mmc = MMC(diagonal=True)
    mmc.fit(self.iris_points, [a,b,c,d])
    expected = [0, 0, 1.21045968, 1.22552608]
    assert_array_almost_equal(np.diag(expected), mmc.metric(), decimal=6)
    
    # Supervised Full
    mmc = MMC_Supervised()
    mmc.fit(self.iris_points, self.iris_labels)
    csep = class_separation(mmc.transform(), self.iris_labels)
    self.assertLess(csep, 0.15)
    
    # Supervised Diagonal
    mmc = MMC_Supervised(diagonal=True)
    mmc.fit(self.iris_points, self.iris_labels)
    csep = class_separation(mmc.transform(), self.iris_labels)
    self.assertLess(csep, 0.2)


@pytest.mark.parametrize(('algo_class', 'dataset'),
                         [(NCA, make_classification()),
                          (MLKR, make_regression())])
def test_verbose(algo_class, dataset, capsys):
  # assert there is proper output when verbose = True
  X, y = dataset
  model = algo_class(verbose=True)
  model.fit(X, y)
  out, _ = capsys.readouterr()

  # check output
  lines = re.split('\n+', out)
  header = '{:>10} {:>20} {:>10}'.format('Iteration', 'Objective Value',
                                         'Time(s)')
  assert lines[0] == '[{}]'.format(algo_class.__name__)
  assert lines[1] == '[{}] {}'.format(algo_class.__name__, header)
  assert lines[2] == '[{}] {}'.format(algo_class.__name__, '-' * len(header))
  for line in lines[3:-2]:
    # The following regex will match for instance:
    # '[NCA]          0         6.988936e+01       0.01'
    assert re.match("\[" + algo_class.__name__ + "\]\ *\d+\ *\d\.\d{6}e[+|-]"
                    "\d+\ *\d+\.\d{2}", line)
  assert re.match("\[" + algo_class.__name__ + "\] Training took\ *"
                  "\d+\.\d{2}s\.", lines[-2])
  assert lines[-1] == ''


@pytest.mark.parametrize(('algo_class', 'dataset'),
                         [(NCA, make_classification()),
                          (MLKR, make_regression(n_features=10))])
def test_no_verbose(dataset, algo_class, capsys):
  # assert by default there is no output (verbose=False)
  X, y = dataset
  model = algo_class()
  model.fit(X, y)
  out, _ = capsys.readouterr()
  # check output
  assert (out == '')


@pytest.mark.parametrize(('algo_class', 'dataset'),
                         [(NCA, make_classification()),
                          (MLKR, make_regression(n_features=10))])
def test_convergence_warning(dataset, algo_class):
    X, y = dataset
    model = algo_class(max_iter=2, verbose=True)
    cls_name = model.__class__.__name__
    assert_warns_message(ConvergenceWarning,
                         '[{}] {} did not converge'.format(cls_name, cls_name),
                         model.fit, X, y)


if __name__ == '__main__':
  unittest.main()<|MERGE_RESOLUTION|>--- conflicted
+++ resolved
@@ -1,11 +1,8 @@
 import re
 import unittest
-<<<<<<< HEAD
 import re
 import sys
-=======
 import pytest
->>>>>>> 7441357b
 import numpy as np
 from scipy.optimize import check_grad
 from six.moves import xrange
