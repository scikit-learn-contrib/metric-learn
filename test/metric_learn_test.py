--- conflicted
+++ resolved
@@ -19,11 +19,7 @@
   HAS_SKGGM = True
 from metric_learn import (LMNN, NCA, LFDA, Covariance, MLKR, MMC,
                           LSML_Supervised, ITML_Supervised, SDML_Supervised,
-<<<<<<< HEAD
                           RCA_Supervised, MMC_Supervised, SDML, ITML, LSML)
-=======
-                          RCA_Supervised, MMC_Supervised, SDML, ITML)
->>>>>>> 187b59e9
 # Import this specially for testing.
 from metric_learn.constraints import wrap_pairs
 from metric_learn.lmnn import python_LMNN, _sum_outer_products
